/*
 * Copyright (c) 2020, NVIDIA CORPORATION.
 *
 * Licensed under the Apache License, Version 2.0 (the "License");
 * you may not use this file except in compliance with the License.
 * You may obtain a copy of the License at
 *
 *     http://www.apache.org/licenses/LICENSE-2.0
 *
 * Unless required by applicable law or agreed to in writing, software
 * distributed under the License is distributed on an "AS IS" BASIS,
 * WITHOUT WARRANTIES OR CONDITIONS OF ANY KIND, either express or implied.
 * See the License for the specific language governing permissions and
 * limitations under the License.
 */

#pragma once

#include <tests/utilities/cudf_gtest.hpp>
#include <tests/utilities/cxxopts.hpp>
#include <cudf/utilities/traits.hpp>

#include <rmm/mr/device/default_memory_resource.hpp>
#include <rmm/mr/device/cnmem_memory_resource.hpp>
#include <rmm/mr/device/cuda_memory_resource.hpp>
#include <rmm/mr/device/managed_memory_resource.hpp>

#include <ftw.h>
#include <random>

namespace cudf {
namespace test {

/**
 * @brief Base test fixture class from which all libcudf tests should inherit.
 *
 * Example:
 * ```
 * class MyTestFixture : public cudf::test::BaseFixture {};
 * ```
 */
class BaseFixture : public ::testing::Test {
  rmm::mr::device_memory_resource* _mr{rmm::mr::get_default_resource()};

 public:
  /**
   * @brief Returns pointer to `device_memory_resource` that should be used for
   * all tests inheritng from this fixture
   */
  rmm::mr::device_memory_resource* mr() { return _mr; }
};

template <typename T, typename Enable = void>
struct uniform_distribution_impl{};
template<typename T>
struct uniform_distribution_impl<T,
  std::enable_if_t<std::is_integral<T>::value && not cudf::is_boolean<T>()> > {
   using type = std::uniform_int_distribution<T>;
};

template<typename T>
struct uniform_distribution_impl<T, std::enable_if_t<std::is_floating_point<T>::value > > {
   using type = std::uniform_real_distribution<T>;
};

template<typename T>
struct uniform_distribution_impl<T, std::enable_if_t<cudf::is_boolean<T>() > > {
   using type = std::bernoulli_distribution;
};

template<typename T>
struct uniform_distribution_impl<T, std::enable_if_t<cudf::is_timestamp<T>() > > {
   using type = std::uniform_int_distribution<typename T::duration::rep>;
};

template <typename T>
using uniform_distribution_t = typename uniform_distribution_impl<T>::type;

<<<<<<< HEAD
namespace detail {
  
  /**
   * @brief Returns an incrementing seed value for use with UniformRandomGenerator.
   *  
   *  The intent behind this is to handle the following case:
   * 
   * auto lhs = make_random_wrapped_column<TypeLhs>(10000);
   * auto rhs = make_random_wrapped_column<TypeRhs>(10000);  
   * 
   * Previously, the binops test framework had a persistent UniformRandomGenerator
   * that would produce unique values across two calls to make_random_wrapped_column()
   * like this.  However that code has been changed and each call to make_random_wrapped_column()
   * now uses a local UniformRandomGenerator object.  If we didn't generate an incrementing seed
   * for each one, every call to make_random_wrapped_column() would return the same values. This
   * fixes that case and also leaves results across multiple test runs deterministic. 
   * 
   */
  uint64_t random_generator_incrementing_seed();

} // namespace detail

/**---------------------------------------------------------------------------*
=======
/**
>>>>>>> 58b6e21b
 * @brief Provides uniform random number generation.
 *
 * It is often useful in testing to have a convenient source of random numbers.
 * This class is intended to serve as a base class for test fixtures to provide
 * random number generation. `UniformRandomGenerator::generate()` will generate
 * the next random number in the sequence.
 *
 * Example:
 * ```c++
 * UniformRandomGenerator g(0,100);
 * g.generate(); // Returns a random number in the range [0,100]
 * ```
 *
 * @tparam T The type of values that will be generated.
 */
template <typename T = cudf::size_type,
          typename Engine = std::default_random_engine>
class UniformRandomGenerator {
 public:
  using uniform_distribution = uniform_distribution_t<T>;

  UniformRandomGenerator() = default;

  /**
   * @brief Construct a new Uniform Random Generator to generate uniformly
   * random numbers in the range `[upper,lower]`
   *
   * @param lower Lower bound of the range
   * @param upper Upper bound of the desired range
   */
  UniformRandomGenerator(T lower, T upper) : dist{lower, upper} {}

  /**
   * @brief Returns the next random number.
   */
  T generate() { return T{dist(rng)}; }

 private:
  uniform_distribution dist{};         ///< Distribution
  
  Engine rng{std::mt19937_64{detail::random_generator_incrementing_seed()}()};    ///< Random generator
};

/**
 * @brief Provides temporary directory for temporary test files.
 *
 * Example:
 * ```c++
 * ::testing::Environment* const temp_env =
 *    ::testing::AddGlobalTestEnvironment(new TempDirTestEnvironment);
 * ```
 */
class TempDirTestEnvironment : public ::testing::Environment {
 public:
  std::string tmpdir;

  void SetUp() {
    char tmp_format[] = "/tmp/gtest.XXXXXX";
    tmpdir = mkdtemp(tmp_format);
    tmpdir += "/";
  }

  void TearDown() {
    // TODO: should use std::filesystem instead, once C++17 support added
    nftw(tmpdir.c_str(), rm_files, 10, FTW_DEPTH | FTW_MOUNT | FTW_PHYS);
  }

  static int rm_files(const char *pathname, const struct stat *sbuf, int type,
                      struct FTW *ftwb) {
    return remove(pathname);
  }

  /**
   * @brief Get directory path to use for temporary files
   *
   * @return std::string The temporary directory path
   */
  std::string get_temp_dir() { return tmpdir; }

  /**
   * @brief Get a temporary filepath to use for the specified filename
   *
   * @return std::string The temporary filepath
   */
  std::string get_temp_filepath(std::string filename) {
    return tmpdir + filename;
  }
};

/**
 * @brief Creates a memory resource for the unit test environment
 * given the name of the allocation mode.
 * 
 * The returned resource instance must be kept alive for the duration of
 * the tests. Attaching the resource to a TestEnvironment causes
 * issues since the environment objects are not destroyed until
 * after the runtime is shutdown.
 * 
 * @throw cudf::logic_error if the `allocation_mode` is unsupported.
 *
 * @param allocation_mode String identifies which resource type.
 *        Accepted types are "pool", "cuda", and "managed" only.
 * @return Memory resource instance
 */
inline std::unique_ptr<rmm::mr::device_memory_resource> create_memory_resource(std::string const& allocation_mode)
{
    if( allocation_mode == "cuda" )
        return std::make_unique<rmm::mr::cuda_memory_resource>();
    if( allocation_mode == "pool" )
        return std::make_unique<rmm::mr::cnmem_memory_resource>();
    if( allocation_mode == "managed" )
        return std::make_unique<rmm::mr::managed_memory_resource>();
    CUDF_FAIL("Invalid RMM allocation mode: " + allocation_mode);
}

}  // namespace test
}  // namespace cudf

/**
 * @brief Parses the cuDF test command line options.
 *
 * Currently only supports 'rmm_mode' string paramater, which set the rmm
 * allocation mode. The default value of the parameter is 'pool'.
 * 
 * @return Parsing results in the form of unordered map
 */
inline auto parse_cudf_test_opts(int argc, char **argv) {
  try {
    cxxopts::Options options(argv[0], " - cuDF tests command line options");
    options
      .allow_unrecognised_options()
      .add_options()
      ("rmm_mode", "RMM allocation mode",
        cxxopts::value<std::string>()->default_value("pool"));

    return options.parse(argc, argv);
  }
  catch (const cxxopts::OptionException& e) {
    CUDF_FAIL("Error parsing command line options");
  }
}

/**
 * @brief Macro that defines main function for gtest programs that use rmm
 * 
 * Should be included in every test program that uses rmm allocators since
 * it maintains the lifespan of the rmm default memory resource.
 * This `main` function is a wrapper around the google test generated `main`,
 * maintaining the original functionality. In addition, this custom `main`
 * function parses the command line to customize test behavior, like the
 * allocation mode used for creating the default memory resource.
 * 
 */
#define CUDF_TEST_PROGRAM_MAIN() int main(int argc, char **argv) {  \
  ::testing::InitGoogleTest(&argc, argv);                           \
  auto const cmd_opts = parse_cudf_test_opts(argc, argv);           \
  auto const rmm_mode = cmd_opts["rmm_mode"].as<std::string>();     \
  auto resource = cudf::test::create_memory_resource(rmm_mode);     \
  rmm::mr::set_default_resource(resource.get());                    \
  return RUN_ALL_TESTS();                                           \
}<|MERGE_RESOLUTION|>--- conflicted
+++ resolved
@@ -76,7 +76,6 @@
 template <typename T>
 using uniform_distribution_t = typename uniform_distribution_impl<T>::type;
 
-<<<<<<< HEAD
 namespace detail {
   
   /**
@@ -99,10 +98,7 @@
 
 } // namespace detail
 
-/**---------------------------------------------------------------------------*
-=======
-/**
->>>>>>> 58b6e21b
+/**
  * @brief Provides uniform random number generation.
  *
  * It is often useful in testing to have a convenient source of random numbers.
