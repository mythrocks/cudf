/*
 * Copyright (c) 2019, NVIDIA CORPORATION.
 *
 * Licensed under the Apache License, Version 2.0 (the "License");
 * you may not use this file except in compliance with the License.
 * You may obtain a copy of the License at
 *
 *     http://www.apache.org/licenses/LICENSE-2.0
 *
 * Unless required by applicable law or agreed to in writing, software
 * distributed under the License is distributed on an "AS IS" BASIS,
 * WITHOUT WARRANTIES OR CONDITIONS OF ANY KIND, either express or implied.
 * See the License for the specific language governing permissions and
 * limitations under the License.
 */

#include "column_utilities.hpp"

#include <cudf/column/column_view.hpp>
#include <cudf/table/row_operators.cuh>
#include <cudf/table/table_device_view.cuh>
#include <cudf/utilities/bit.hpp>
#include <cudf/strings/convert/convert_datetime.hpp>
#include <cudf/detail/copy.hpp>

#include <tests/utilities/cudf_gtest.hpp>
#include <tests/utilities/column_wrapper.hpp>

#include <thrust/equal.h>

#include <gmock/gmock.h>

namespace cudf {
namespace test {

// Property equality
void expect_column_properties_equal(cudf::column_view const& lhs, cudf::column_view const& rhs) {
  EXPECT_EQ(lhs.type(), rhs.type());
  EXPECT_EQ(lhs.size(), rhs.size());
  EXPECT_EQ(lhs.null_count(), rhs.null_count());
  if (lhs.size() > 0) {
     EXPECT_EQ(lhs.nullable(), rhs.nullable());
  }
  EXPECT_EQ(lhs.has_nulls(), rhs.has_nulls());
  EXPECT_EQ(lhs.num_children(), rhs.num_children());
}

class corresponding_rows_unequal {
public:
  corresponding_rows_unequal(table_device_view d_lhs, table_device_view d_rhs): comp(d_lhs, d_rhs) {
  }
  
  cudf::experimental::row_equality_comparator<true> comp;
    
  __device__ bool operator()(size_type index) {
    return !comp(index, index);
  }
};

void expect_columns_equal(cudf::column_view const& lhs, cudf::column_view const& rhs, bool print_all_differences) {
  expect_column_properties_equal(lhs, rhs);

  auto d_lhs = cudf::table_device_view::create(table_view{{lhs}});
  auto d_rhs = cudf::table_device_view::create(table_view{{rhs}});

  thrust::device_vector<int> differences(lhs.size());

  auto diff_iter = thrust::copy_if(thrust::device,
                                   thrust::make_counting_iterator(0),
                                   thrust::make_counting_iterator(lhs.size()),
                                   differences.begin(),
                                   corresponding_rows_unequal(*d_lhs, *d_rhs));

  CUDA_TRY(cudaDeviceSynchronize());

  differences.resize(thrust::distance(differences.begin(), diff_iter));

  if (diff_iter > differences.begin()) {
    if (print_all_differences) {
      //
      //  If there are differences, display them all
      //
      std::ostringstream buffer;
      buffer << "differences:" << std::endl;
      
      cudf::table_view source_table ({lhs, rhs});

      fixed_width_column_wrapper<int32_t> diff_column(differences.begin(), differences.end());

      std::unique_ptr<cudf::experimental::table> diff_table = cudf::experimental::gather(source_table,
											 diff_column);
      
      //
      //  Need to pull back the differences
      //
      std::vector<std::string> h_left_strings = to_strings(diff_table->get_column(0));
      std::vector<std::string> h_right_strings = to_strings(diff_table->get_column(1));

      for (size_t i = 0 ; i < differences.size() ; ++i) {
          buffer << "lhs[" << differences[i] << "] = " << h_left_strings[i]
                 << ", rhs[" << differences[i] << "] = " << h_right_strings[i] << std::endl;
      }

      EXPECT_EQ(differences.size(), size_t{0}) << buffer.str();
    } else {
      //
      //  If there are differences, just display the first one
      //
      int index = differences[0];

      auto diff_lhs = cudf::experimental::detail::slice(lhs, index, index+1);
      auto diff_rhs = cudf::experimental::detail::slice(rhs, index, index+1);

      std::vector<std::string> h_left_strings = to_strings(diff_lhs);
      std::vector<std::string> h_right_strings = to_strings(diff_rhs);

      EXPECT_EQ(differences.size(), size_t{0}) << "first difference: "
                                               << "lhs[" << index << "] = "
                                               << to_string(diff_lhs, "")
                                               << ", rhs[" << index << "] = "
                                               << to_string(diff_rhs, "");
    }
  }
}

// Bitwise equality
void expect_equal_buffers(void const* lhs, void const* rhs,
                          std::size_t size_bytes) {
  if (size_bytes > 0) {
    EXPECT_NE(nullptr, lhs);
    EXPECT_NE(nullptr, rhs);
  }
  auto typed_lhs = static_cast<char const*>(lhs);
  auto typed_rhs = static_cast<char const*>(rhs);
  EXPECT_TRUE(thrust::equal(thrust::device, typed_lhs, typed_lhs + size_bytes,
                            typed_rhs));
}

// copy column bitmask to host (used by to_host())
std::vector<bitmask_type> bitmask_to_host(cudf::column_view const& c) {
  std::vector<bitmask_type> host_bitmask;
  if (c.nullable()) {
    auto num_bitmasks = bitmask_allocation_size_bytes(c.size()) / sizeof(bitmask_type);
    host_bitmask.resize(num_bitmasks);
    CUDA_TRY(cudaMemcpy(host_bitmask.data(), c.null_mask(), num_bitmasks * sizeof(bitmask_type),
                        cudaMemcpyDeviceToHost));
  }
  return host_bitmask;
}


struct column_view_printer {
  template <typename Element, typename std::enable_if_t<is_numeric<Element>()>* = nullptr>
  void operator()(cudf::column_view const& col, std::vector<std::string> & out) {
    auto h_data = cudf::test::to_host<Element>(col);

    out.resize(col.size());

<<<<<<< HEAD
    if (col.has_nulls()) {
      size_type index = 0;
      std::transform(h_data.first.begin(), h_data.first.end(), out.begin(), [&h_data, &index](Element el) {
          return (bit_is_set(h_data.second.data(), index++)) ? std::to_string(el) : std::string("@");
        });
=======
    if (col.nullable()) {
      std::transform(thrust::make_counting_iterator(size_type{0}),
                     thrust::make_counting_iterator(col.size()),
                     out.begin(),
                     [&h_data](auto idx) {
                       return bit_is_set(h_data.second.data(), idx) ? std::to_string(h_data.first[idx]) : std::string("NULL");
                     });
>>>>>>> 1f001ae2
    } else {
      std::transform(h_data.first.begin(), h_data.first.end(), out.begin(), [](Element el) {
          return std::to_string(el);
        });
    }
  }

  template <typename Element, typename std::enable_if_t<is_timestamp<Element>()>* = nullptr>
  void operator()(cudf::column_view const& col, std::vector<std::string> & out) {
    //
    //  For timestamps, convert timestamp column to column of strings, then
    //  call string version
    //
    auto col_as_strings = cudf::strings::from_timestamps(col);

    this->template operator()<cudf::string_view>(*col_as_strings, out);
  }

  template <typename Element, typename std::enable_if_t<std::is_same<Element, cudf::string_view>::value>* = nullptr>
  void operator()(cudf::column_view const& col, std::vector<std::string> & out) {
    //
    //  Implementation for strings, call special to_host variant
    //
    auto h_data = cudf::test::to_host<std::string>(col);

    out.resize(col.size());

<<<<<<< HEAD
    if (col.has_nulls()) {
      size_type index = 0;
      std::transform(h_data.first.begin(), h_data.first.end(), out.begin(), [&h_data, &index](std::string el) {
          return (bit_is_set(h_data.second.data(), index++)) ? el : std::string("@");
        });
=======
    if (col.nullable()) {
      std::transform(thrust::make_counting_iterator(size_type{0}),
                     thrust::make_counting_iterator(col.size()),
                     out.begin(),
                     [&h_data](auto idx) {
                       return bit_is_set(h_data.second.data(), idx) ? h_data.first[idx] : std::string("NULL");
                     });
>>>>>>> 1f001ae2
    } else {
      out = std::move(h_data.first);
    }
  }
};

std::vector<std::string> to_strings(cudf::column_view const& col) {
  std::vector<std::string> reply;

  cudf::experimental::type_dispatcher(col.type(),
                                      column_view_printer{}, 
                                      col,
                                      reply);

  return reply;
}

std::string to_string(cudf::column_view const& col, std::string const& delimiter) {

  std::ostringstream buffer;
  std::vector<std::string> h_data = to_strings(col);

  std::copy(h_data.begin(), h_data.end() - 1, std::ostream_iterator<std::string>(buffer, delimiter.c_str()));
  buffer << h_data.back();

  return buffer.str();
}

void print(cudf::column_view const& col, std::ostream &os, std::string const& delimiter) {
  os << to_string(col, delimiter);
}

}  // namespace test
}  // namespace cudf<|MERGE_RESOLUTION|>--- conflicted
+++ resolved
@@ -156,13 +156,6 @@
 
     out.resize(col.size());
 
-<<<<<<< HEAD
-    if (col.has_nulls()) {
-      size_type index = 0;
-      std::transform(h_data.first.begin(), h_data.first.end(), out.begin(), [&h_data, &index](Element el) {
-          return (bit_is_set(h_data.second.data(), index++)) ? std::to_string(el) : std::string("@");
-        });
-=======
     if (col.nullable()) {
       std::transform(thrust::make_counting_iterator(size_type{0}),
                      thrust::make_counting_iterator(col.size()),
@@ -170,7 +163,6 @@
                      [&h_data](auto idx) {
                        return bit_is_set(h_data.second.data(), idx) ? std::to_string(h_data.first[idx]) : std::string("NULL");
                      });
->>>>>>> 1f001ae2
     } else {
       std::transform(h_data.first.begin(), h_data.first.end(), out.begin(), [](Element el) {
           return std::to_string(el);
@@ -197,14 +189,6 @@
     auto h_data = cudf::test::to_host<std::string>(col);
 
     out.resize(col.size());
-
-<<<<<<< HEAD
-    if (col.has_nulls()) {
-      size_type index = 0;
-      std::transform(h_data.first.begin(), h_data.first.end(), out.begin(), [&h_data, &index](std::string el) {
-          return (bit_is_set(h_data.second.data(), index++)) ? el : std::string("@");
-        });
-=======
     if (col.nullable()) {
       std::transform(thrust::make_counting_iterator(size_type{0}),
                      thrust::make_counting_iterator(col.size()),
@@ -212,7 +196,6 @@
                      [&h_data](auto idx) {
                        return bit_is_set(h_data.second.data(), idx) ? h_data.first[idx] : std::string("NULL");
                      });
->>>>>>> 1f001ae2
     } else {
       out = std::move(h_data.first);
     }
