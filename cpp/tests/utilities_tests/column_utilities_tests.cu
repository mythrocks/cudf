--- conflicted
+++ resolved
@@ -79,7 +79,31 @@
   EXPECT_TRUE(std::equal(masks.begin(), masks.end(), host_data.second.begin()));
 }
 
-<<<<<<< HEAD
+struct ColumnUtilitiesStringsTest: public cudf::test::BaseFixture {};
+
+TEST_F(ColumnUtilitiesStringsTest, StringsToHost)
+{
+  std::vector<const char*> h_strings{ "eee", "bb", nullptr, "", "aa", "bbb", "ééé" };
+  cudf::test::strings_column_wrapper strings( h_strings.begin(), h_strings.end(),
+        thrust::make_transform_iterator( h_strings.begin(), [] (auto str) { return str!=nullptr; }));
+  auto host_data = cudf::test::to_host<std::string>(strings);
+  auto result_itr = host_data.first.begin();
+  for( auto itr = h_strings.begin(); itr != h_strings.end(); ++itr, ++result_itr )
+  {
+    if(*itr)
+      EXPECT_TRUE((*result_itr)==(*itr));
+  }
+}
+
+TEST_F(ColumnUtilitiesStringsTest, StringsToHostAllNulls)
+{
+  std::vector<const char*> h_strings{ nullptr, nullptr, nullptr };
+  cudf::test::strings_column_wrapper strings( h_strings.begin(), h_strings.end(),
+        thrust::make_transform_iterator( h_strings.begin(), [] (auto str) { return str!=nullptr; }));
+  auto host_data = cudf::test::to_host<std::string>(strings);
+  EXPECT_TRUE( host_data.first.empty() );
+}
+
 TYPED_TEST(ColumnUtilitiesTestNumeric, PrintColumn) {
   const char* delimiter = ",";
 
@@ -113,29 +137,4 @@
       << delimiter << std::to_string(std_col[4]);
   
   EXPECT_EQ(cudf::test::to_string(cudf_col, delimiter), tmp.str());
-=======
-struct ColumnUtilitiesStringsTest: public cudf::test::BaseFixture {};
-
-TEST_F(ColumnUtilitiesStringsTest, StringsToHost)
-{
-  std::vector<const char*> h_strings{ "eee", "bb", nullptr, "", "aa", "bbb", "ééé" };
-  cudf::test::strings_column_wrapper strings( h_strings.begin(), h_strings.end(),
-        thrust::make_transform_iterator( h_strings.begin(), [] (auto str) { return str!=nullptr; }));
-  auto host_data = cudf::test::to_host<std::string>(strings);
-  auto result_itr = host_data.first.begin();
-  for( auto itr = h_strings.begin(); itr != h_strings.end(); ++itr, ++result_itr )
-  {
-    if(*itr)
-      EXPECT_TRUE((*result_itr)==(*itr));
-  }
-}
-
-TEST_F(ColumnUtilitiesStringsTest, StringsToHostAllNulls)
-{
-  std::vector<const char*> h_strings{ nullptr, nullptr, nullptr };
-  cudf::test::strings_column_wrapper strings( h_strings.begin(), h_strings.end(),
-        thrust::make_transform_iterator( h_strings.begin(), [] (auto str) { return str!=nullptr; }));
-  auto host_data = cudf::test::to_host<std::string>(strings);
-  EXPECT_TRUE( host_data.first.empty() );
->>>>>>> 53c05f02
 }