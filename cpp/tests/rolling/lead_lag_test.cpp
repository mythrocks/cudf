/*
 * Copyright (c) 2020-2021, NVIDIA CORPORATION.
 *
 * Licensed under the Apache License, Version 2.0 (the "License");
 * you may not use this file except in compliance with the License.
 * You may obtain a copy of the License at
 *
 *     http://www.apache.org/licenses/LICENSE-2.0
 *
 * Unless required by applicable law or agreed to in writing, software
 * distributed under the License is distributed on an "AS IS" BASIS,
 * WITHOUT WARRANTIES OR CONDITIONS OF ANY KIND, either express or implied.
 * See the License for the specific language governing permissions and
 * limitations under the License.
 */

#include <cudf/aggregation.hpp>
#include <cudf/column/column_factories.hpp>
#include <cudf/detail/iterator.cuh>
#include <cudf/detail/utilities/device_operators.cuh>
#include <cudf/dictionary/dictionary_factories.hpp>
#include <cudf/null_mask.hpp>
#include <cudf/rolling.hpp>
#include <cudf/scalar/scalar_factories.hpp>
#include <cudf/types.hpp>
#include <cudf/utilities/error.hpp>

#include <cudf_test/base_fixture.hpp>
#include <cudf_test/column_utilities.hpp>
#include <cudf_test/column_wrapper.hpp>
#include <cudf_test/cudf_gtest.hpp>
#include <cudf_test/iterator_utilities.hpp>
#include <cudf_test/type_lists.hpp>

#include <rmm/device_buffer.hpp>

#include <thrust/iterator/counting_iterator.h>
#include <thrust/iterator/transform_iterator.h>

#include <algorithm>
#include <functional>
#include <initializer_list>
#include <iterator>
#include <memory>

using cudf::size_type;
using namespace cudf::test;

struct LeadLagWindowTest : public cudf::test::BaseFixture {
};

template <typename T>
struct TypedLeadLagWindowTest : public cudf::test::BaseFixture {
};

using TypesForTest = cudf::test::Concat<cudf::test::IntegralTypes,
                                        cudf::test::FloatingPointTypes,
                                        cudf::test::DurationTypes,
                                        cudf::test::TimestampTypes>;

TYPED_TEST_CASE(TypedLeadLagWindowTest, TypesForTest);

TYPED_TEST(TypedLeadLagWindowTest, LeadLagBasics)
{
  using T = int32_t;

  auto const input_col =
    fixed_width_column_wrapper<T>{0, 1, 2, 3, 4, 5, 0, 10, 20, 30, 40, 50}.release();

  auto const grouping_key = fixed_width_column_wrapper<int32_t>{0, 0, 0, 0, 0, 0, 1, 1, 1, 1, 1, 1};
  auto const grouping_keys = cudf::table_view{std::vector<cudf::column_view>{grouping_key}};

  auto const preceding   = 4;
  auto const following   = 3;
  auto const min_periods = 1;

  auto lead_3_output_col =
    cudf::grouped_rolling_window(grouping_keys,
                                 input_col->view(),
                                 preceding,
                                 following,
                                 min_periods,
                                 *cudf::make_lead_aggregation<cudf::rolling_aggregation>(3));

  expect_columns_equivalent(
    *lead_3_output_col,
    fixed_width_column_wrapper<T>{{3, 4, 5, -1, -1, -1, 30, 40, 50, -1, -1, -1},
                                  {1, 1, 1, 0, 0, 0, 1, 1, 1, 0, 0, 0}}
      .release()
      ->view());

  auto lag_2_output_col =
    cudf::grouped_rolling_window(grouping_keys,
                                 input_col->view(),
                                 preceding,
                                 following,
                                 min_periods,
                                 *cudf::make_lag_aggregation<cudf::rolling_aggregation>(2));

  expect_columns_equivalent(
    *lag_2_output_col,
    fixed_width_column_wrapper<T>{{-1, -1, 0, 1, 2, 3, -1, -1, 0, 10, 20, 30},
                                  {0, 0, 1, 1, 1, 1, 0, 0, 1, 1, 1, 1}}
      .release()
      ->view());
}

TYPED_TEST(TypedLeadLagWindowTest, LeadLagWithNulls)
{
  using T = TypeParam;

  auto const input_col = fixed_width_column_wrapper<T>{{0, 1, 2, 3, 4, 5, 0, 10, 20, 30, 40, 50},
                                                       {1, 1, 0, 1, 1, 1, 1, 1, 0, 1, 1, 1}}
                           .release();

  auto const grouping_key = fixed_width_column_wrapper<int32_t>{0, 0, 0, 0, 0, 0, 1, 1, 1, 1, 1, 1};
  auto const grouping_keys = cudf::table_view{std::vector<cudf::column_view>{grouping_key}};

  auto const preceding   = 4;
  auto const following   = 3;
  auto const min_periods = 1;

  auto lead_3_output_col =
    cudf::grouped_rolling_window(grouping_keys,
                                 input_col->view(),
                                 preceding,
                                 following,
                                 min_periods,
                                 *cudf::make_lead_aggregation<cudf::rolling_aggregation>(3));

  expect_columns_equivalent(
    *lead_3_output_col,
    fixed_width_column_wrapper<T>{{3, 4, 5, -1, -1, -1, 30, 40, 50, -1, -1, -1},
                                  {1, 1, 1, 0, 0, 0, 1, 1, 1, 0, 0, 0}}
      .release()
      ->view());

  auto const lag_2_output_col =
    cudf::grouped_rolling_window(grouping_keys,
                                 input_col->view(),
                                 preceding,
                                 following,
                                 min_periods,
                                 *cudf::make_lag_aggregation<cudf::rolling_aggregation>(2));

  expect_columns_equivalent(
    *lag_2_output_col,
    fixed_width_column_wrapper<T>{{-1, -1, 0, 1, -1, 3, -1, -1, 0, 10, -1, 30},
                                  {0, 0, 1, 1, 0, 1, 0, 0, 1, 1, 0, 1}}
      .release()
      ->view());
}

TYPED_TEST(TypedLeadLagWindowTest, TestLeadLagWithDefaults)
{
  using T = TypeParam;

  auto const input_col = fixed_width_column_wrapper<T>{{0, 1, 2, 3, 4, 5, 0, 10, 20, 30, 40, 50},
                                                       {1, 1, 0, 1, 1, 1, 1, 1, 0, 1, 1, 1}}
                           .release();

  auto const grouping_key = fixed_width_column_wrapper<int32_t>{0, 0, 0, 0, 0, 0, 1, 1, 1, 1, 1, 1};
  auto const grouping_keys = cudf::table_view{std::vector<cudf::column_view>{grouping_key}};

  auto const preceding   = 4;
  auto const following   = 3;
  auto const min_periods = 1;

  auto const default_value =
    cudf::make_fixed_width_scalar(detail::fixed_width_type_converter<int32_t, T>{}(99));
  auto const default_outputs = cudf::make_column_from_scalar(*default_value, input_col->size());

  auto lead_3_output_col =
    cudf::grouped_rolling_window(grouping_keys,
                                 input_col->view(),
                                 *default_outputs,
                                 preceding,
                                 following,
                                 min_periods,
                                 *cudf::make_lead_aggregation<cudf::rolling_aggregation>(3));
  expect_columns_equivalent(
    *lead_3_output_col,
    fixed_width_column_wrapper<T>{{3, 4, 5, 99, 99, 99, 30, 40, 50, 99, 99, 99},
                                  {1, 1, 1, 1, 1, 1, 1, 1, 1, 1, 1, 1}}
      .release()
      ->view());

  auto const lag_2_output_col =
    cudf::grouped_rolling_window(grouping_keys,
                                 input_col->view(),
                                 *default_outputs,
                                 preceding,
                                 following,
                                 min_periods,
                                 *cudf::make_lag_aggregation<cudf::rolling_aggregation>(2));

  expect_columns_equivalent(
    *lag_2_output_col,
    fixed_width_column_wrapper<T>{{99, 99, 0, 1, -1, 3, 99, 99, 0, 10, -1, 30},
                                  {1, 1, 1, 1, 0, 1, 1, 1, 1, 1, 0, 1}}
      .release()
      ->view());
}

TYPED_TEST(TypedLeadLagWindowTest, TestLeadLagWithDefaultsContainingNulls)
{
  using T = TypeParam;

  auto const input_col = fixed_width_column_wrapper<T>{{0, 1, 2, 3, 4, 5, 0, 10, 20, 30, 40, 50},
                                                       {1, 1, 0, 1, 1, 1, 1, 1, 0, 1, 1, 1}}
                           .release();

  auto const grouping_key = fixed_width_column_wrapper<int32_t>{0, 0, 0, 0, 0, 0, 1, 1, 1, 1, 1, 1};
  auto const grouping_keys = cudf::table_view{std::vector<cudf::column_view>{grouping_key}};

  auto const default_outputs =
    fixed_width_column_wrapper<T>{{-1, 99, -1, 99, 99, -1, 99, 99, -1, 99, 99, -1},
                                  {0, 1, 0, 1, 1, 0, 1, 1, 0, 1, 1, 0}}
      .release();

  auto const preceding   = 4;
  auto const following   = 3;
  auto const min_periods = 1;

  auto lead_3_output_col =
    cudf::grouped_rolling_window(grouping_keys,
                                 input_col->view(),
                                 *default_outputs,
                                 preceding,
                                 following,
                                 min_periods,
                                 *cudf::make_lead_aggregation<cudf::rolling_aggregation>(3));
  expect_columns_equivalent(
    *lead_3_output_col,
    fixed_width_column_wrapper<T>{{3, 4, 5, 99, 99, -1, 30, 40, 50, 99, 99, -1},
                                  {1, 1, 1, 1, 1, 0, 1, 1, 1, 1, 1, 0}}
      .release()
      ->view());

  auto const lag_2_output_col =
    cudf::grouped_rolling_window(grouping_keys,
                                 input_col->view(),
                                 *default_outputs,
                                 preceding,
                                 following,
                                 min_periods,
                                 *cudf::make_lag_aggregation<cudf::rolling_aggregation>(2));

  expect_columns_equivalent(
    *lag_2_output_col,
    fixed_width_column_wrapper<T>{{-1, 99, 0, 1, -1, 3, 99, 99, 0, 10, -1, 30},
                                  {0, 1, 1, 1, 0, 1, 1, 1, 1, 1, 0, 1}}
      .release()
      ->view());
}

TYPED_TEST(TypedLeadLagWindowTest, TestLeadLagWithOutOfRangeOffsets)
{
  using T = TypeParam;

  auto const input_col = fixed_width_column_wrapper<T>{{0, 1, 2, 3, 4, 5, 0, 10, 20, 30, 40, 50},
                                                       {1, 1, 0, 1, 1, 1, 1, 1, 0, 1, 1, 1}}
                           .release();

  auto const grouping_key = fixed_width_column_wrapper<int32_t>{0, 0, 0, 0, 0, 0, 1, 1, 1, 1, 1, 1};
  auto const grouping_keys = cudf::table_view{std::vector<cudf::column_view>{grouping_key}};

  auto const default_value =
    cudf::make_fixed_width_scalar(detail::fixed_width_type_converter<int32_t, T>{}(99));
  auto const default_outputs = cudf::make_column_from_scalar(*default_value, input_col->size());

  auto const preceding   = 4;
  auto const following   = 3;
  auto const min_periods = 1;

  auto lead_30_output_col =
    cudf::grouped_rolling_window(grouping_keys,
                                 input_col->view(),
                                 preceding,
                                 following,
                                 min_periods,
                                 *cudf::make_lead_aggregation<cudf::rolling_aggregation>(30));

  expect_columns_equivalent(
    *lead_30_output_col,
    fixed_width_column_wrapper<T>{{-1, -1, -1, -1, -1, -1, -1, -1, -1, -1, -1, -1},
                                  {0, 0, 0, 0, 0, 0, 0, 0, 0, 0, 0, 0}}
      .release()
      ->view());

  auto const lag_20_output_col =
    cudf::grouped_rolling_window(grouping_keys,
                                 input_col->view(),
                                 *default_outputs,
                                 preceding,
                                 following,
                                 min_periods,
                                 *cudf::make_lag_aggregation<cudf::rolling_aggregation>(20));

  expect_columns_equivalent(
    *lag_20_output_col,
    fixed_width_column_wrapper<T>{{99, 99, 99, 99, 99, 99, 99, 99, 99, 99, 99, 99},
                                  {1, 1, 1, 1, 1, 1, 1, 1, 1, 1, 1, 1}}
      .release()
      ->view());
}

TYPED_TEST(TypedLeadLagWindowTest, TestLeadLagWithZeroOffsets)
{
  using T = TypeParam;

  auto const input_col = fixed_width_column_wrapper<T>{{0, 1, 2, 3, 4, 5, 0, 10, 20, 30, 40, 50},
                                                       {1, 1, 0, 1, 1, 1, 1, 1, 0, 1, 1, 1}}
                           .release();

  auto const grouping_key = fixed_width_column_wrapper<int32_t>{0, 0, 0, 0, 0, 0, 1, 1, 1, 1, 1, 1};
  auto const grouping_keys = cudf::table_view{std::vector<cudf::column_view>{grouping_key}};

  auto const preceding   = 4;
  auto const following   = 3;
  auto const min_periods = 1;

  auto lead_0_output_col =
    cudf::grouped_rolling_window(grouping_keys,
                                 input_col->view(),
                                 preceding,
                                 following,
                                 min_periods,
                                 *cudf::make_lead_aggregation<cudf::rolling_aggregation>(0));

  expect_columns_equivalent(*lead_0_output_col, *input_col);

<<<<<<< HEAD
  auto const lag_0_output_col =
    cudf::grouped_rolling_window(grouping_keys,
                                 input_col->view(),
                                 preceding,
                                 following,
                                 min_periods,
                                 *cudf::make_lag_aggregation<cudf::rolling_aggregation>(0));
  ;
=======
  auto const lag_0_output_col = cudf::grouped_rolling_window(grouping_keys,
                                                             input_col->view(),
                                                             preceding,
                                                             following,
                                                             min_periods,
                                                             cudf::make_lag_aggregation(0));
>>>>>>> 770dc385

  expect_columns_equivalent(*lag_0_output_col, *input_col);
}

TYPED_TEST(TypedLeadLagWindowTest, TestLeadLagWithNegativeOffsets)
{
  using T = TypeParam;

  auto const input_col = fixed_width_column_wrapper<T>{{0, 1, 2, 3, 4, 5, 0, 10, 20, 30, 40, 50},
                                                       {1, 1, 0, 1, 1, 1, 1, 1, 0, 1, 1, 1}}
                           .release();

  auto const grouping_key = fixed_width_column_wrapper<int32_t>{0, 0, 0, 0, 0, 0, 1, 1, 1, 1, 1, 1};
  auto const grouping_keys = cudf::table_view{std::vector<cudf::column_view>{grouping_key}};

  auto const default_value =
    cudf::make_fixed_width_scalar(detail::fixed_width_type_converter<int32_t, T>{}(99));
  auto const default_outputs = cudf::make_column_from_scalar(*default_value, input_col->size());

  auto const preceding   = 4;
  auto const following   = 3;
  auto const min_periods = 1;

<<<<<<< HEAD
  auto lag_minus_3_output_col =
    cudf::grouped_rolling_window(grouping_keys,
                                 input_col->view(),
                                 *default_outputs,
                                 preceding,
                                 following,
                                 min_periods,
                                 *cudf::make_lag_aggregation<cudf::rolling_aggregation>(-3));
  ;
=======
  auto lag_minus_3_output_col = cudf::grouped_rolling_window(grouping_keys,
                                                             input_col->view(),
                                                             *default_outputs,
                                                             preceding,
                                                             following,
                                                             min_periods,
                                                             cudf::make_lag_aggregation(-3));
>>>>>>> 770dc385

  expect_columns_equivalent(
    *lag_minus_3_output_col,
    fixed_width_column_wrapper<T>{{3, 4, 5, 99, 99, 99, 30, 40, 50, 99, 99, 99},
                                  {1, 1, 1, 1, 1, 1, 1, 1, 1, 1, 1, 1}}
      .release()
      ->view());

  auto const lead_minus_2_output_col =
    cudf::grouped_rolling_window(grouping_keys,
                                 input_col->view(),
                                 *default_outputs,
                                 preceding,
                                 following,
                                 min_periods,
                                 *cudf::make_lead_aggregation<cudf::rolling_aggregation>(-2));

  expect_columns_equivalent(
    *lead_minus_2_output_col,
    fixed_width_column_wrapper<T>{{99, 99, 0, 1, -1, 3, 99, 99, 0, 10, -1, 30},
                                  {1, 1, 1, 1, 0, 1, 1, 1, 1, 1, 0, 1}}
      .release()
      ->view());
}

TYPED_TEST(TypedLeadLagWindowTest, TestLeadLagWithNoGrouping)
{
  using T = TypeParam;

  auto const input_col =
    fixed_width_column_wrapper<T>{{0, 1, 2, 3, 4, 5}, {1, 1, 0, 1, 1, 1}}.release();

  auto const grouping_keys = cudf::table_view{std::vector<cudf::column_view>{}};

  auto const default_value =
    cudf::make_fixed_width_scalar(detail::fixed_width_type_converter<int32_t, T>{}(99));
  auto const default_outputs = cudf::make_column_from_scalar(*default_value, input_col->size());

  auto const preceding   = 4;
  auto const following   = 3;
  auto const min_periods = 1;

<<<<<<< HEAD
  auto lead_3_output_col =
    cudf::grouped_rolling_window(grouping_keys,
                                 input_col->view(),
                                 *default_outputs,
                                 preceding,
                                 following,
                                 min_periods,
                                 *cudf::make_lead_aggregation<cudf::rolling_aggregation>(3));
  ;
=======
  auto lead_3_output_col = cudf::grouped_rolling_window(grouping_keys,
                                                        input_col->view(),
                                                        *default_outputs,
                                                        preceding,
                                                        following,
                                                        min_periods,
                                                        cudf::make_lead_aggregation(3));
>>>>>>> 770dc385

  expect_columns_equivalent(
    *lead_3_output_col,
    fixed_width_column_wrapper<T>{{3, 4, 5, 99, 99, 99}, {1, 1, 1, 1, 1, 1}}.release()->view());

  auto const lag_2_output_col =
    cudf::grouped_rolling_window(grouping_keys,
                                 input_col->view(),
                                 *default_outputs,
                                 preceding,
                                 following,
                                 min_periods,
                                 *cudf::make_lag_aggregation<cudf::rolling_aggregation>(2));

  expect_columns_equivalent(
    *lag_2_output_col,
    fixed_width_column_wrapper<T>{{99, 99, 0, 1, -1, 3}, {1, 1, 1, 1, 0, 1}}.release()->view());
}

TYPED_TEST(TypedLeadLagWindowTest, TestLeadLagWithAllNullInput)
{
  using T = TypeParam;

  auto const input_col = fixed_width_column_wrapper<T>{
    {0, 1, 2, 3, 4, 5, 0, 10, 20, 30, 40, 50},
    cudf::detail::make_counting_transform_iterator(0, [](auto i) {
      return false;
    })}.release();

  auto const grouping_key = fixed_width_column_wrapper<int32_t>{0, 0, 0, 0, 0, 0, 1, 1, 1, 1, 1, 1};
  auto const grouping_keys = cudf::table_view{std::vector<cudf::column_view>{grouping_key}};

  auto const default_value =
    cudf::make_fixed_width_scalar(detail::fixed_width_type_converter<int32_t, T>{}(99));
  auto const default_outputs = cudf::make_column_from_scalar(*default_value, input_col->size());

  auto const preceding   = 4;
  auto const following   = 3;
  auto const min_periods = 1;

  auto lead_3_output_col =
    cudf::grouped_rolling_window(grouping_keys,
                                 input_col->view(),
                                 *default_outputs,
                                 preceding,
                                 following,
                                 min_periods,
                                 *cudf::make_lead_aggregation<cudf::rolling_aggregation>(3));
  expect_columns_equivalent(
    *lead_3_output_col,
    fixed_width_column_wrapper<T>{{-1, -1, -1, 99, 99, 99, -1, -1, -1, 99, 99, 99},
                                  {0, 0, 0, 1, 1, 1, 0, 0, 0, 1, 1, 1}}
      .release()
      ->view());

  auto const lag_2_output_col =
    cudf::grouped_rolling_window(grouping_keys,
                                 input_col->view(),
                                 *default_outputs,
                                 preceding,
                                 following,
                                 min_periods,
                                 *cudf::make_lag_aggregation<cudf::rolling_aggregation>(2));

  expect_columns_equivalent(
    *lag_2_output_col,
    fixed_width_column_wrapper<T>{{99, 99, -1, -1, -1, -1, 99, 99, -1, -1, -1, -1},
                                  {1, 1, 0, 0, 0, 0, 1, 1, 0, 0, 0, 0}}
      .release()
      ->view());
}

TYPED_TEST(TypedLeadLagWindowTest, DefaultValuesWithoutLeadLag)
{
  // Test that passing default values for window-functions
  // other than lead/lag lead to cudf::logic_error.

  using T = TypeParam;

  auto const input_col = fixed_width_column_wrapper<T>{
    {0, 1, 2, 3, 4, 5}, cudf::detail::make_counting_transform_iterator(0, [](auto i) {
      return true;
    })}.release();

  auto const grouping_key  = fixed_width_column_wrapper<int32_t>{0, 0, 0, 0, 0, 0};
  auto const grouping_keys = cudf::table_view{std::vector<cudf::column_view>{grouping_key}};

  auto const default_value =
    cudf::make_fixed_width_scalar(detail::fixed_width_type_converter<int32_t, T>{}(99));
  auto const default_outputs = cudf::make_column_from_scalar(*default_value, input_col->size());

  auto const preceding   = 4;
  auto const following   = 3;
  auto const min_periods = 1;

  auto const assert_aggregation_fails = [&](auto&& aggr) {
    EXPECT_THROW(
      cudf::grouped_rolling_window(grouping_keys,
                                   input_col->view(),
                                   default_outputs->view(),
                                   preceding,
                                   following,
                                   min_periods,
                                   *cudf::make_count_aggregation<cudf::rolling_aggregation>()),
      cudf::logic_error);
  };

  auto aggs = {cudf::make_count_aggregation<cudf::rolling_aggregation>(),
               cudf::make_min_aggregation<cudf::rolling_aggregation>()};
  std::for_each(
    aggs.begin(), aggs.end(), [&](auto& agg) { assert_aggregation_fails(std::move(agg)); });
}

template <typename T>
struct TypedNestedLeadLagWindowTest : public cudf::test::BaseFixture {
};

TYPED_TEST_CASE(TypedNestedLeadLagWindowTest, TypesForTest);

TYPED_TEST(TypedNestedLeadLagWindowTest, NumericListsWithNullsAllOver)
{
  using T   = TypeParam;
  using lcw = lists_column_wrapper<T, int32_t>;

  auto null_at_2       = cudf::test::iterator_with_null_at(2);
  auto const input_col = lcw{{{0, 0},
                              {1, 1},
                              {2, 2},
                              {3, 3, 3},
                              {{4, 4, 4, 4}, null_at_2},
                              {5, 5, 5, 5, 5},
                              {0, 0},
                              {10, 10},
                              {20, 20},
                              {30, 30, 30},
                              {40, 40, 40, 40},
                              {{50, 50, 50, 50, 50}, null_at_2}},
                             null_at_2}
                           .release();

  auto const grouping_key = fixed_width_column_wrapper<int32_t>{0, 0, 0, 0, 0, 0, 1, 1, 1, 1, 1, 1};
  auto const grouping_keys = cudf::table_view{std::vector<cudf::column_view>{grouping_key}};

  auto const preceding   = 4;
  auto const following   = 3;
  auto const min_periods = 1;

  auto lead_3_output_col = cudf::grouped_rolling_window(grouping_keys,
                                                        input_col->view(),
                                                        preceding,
                                                        following,
                                                        min_periods,
                                                        cudf::make_lead_aggregation(3));

  CUDF_TEST_EXPECT_COLUMNS_EQUIVALENT(
    lead_3_output_col->view(),
    lcw{{{3, 3, 3},
         {{4, 4, 4, 4}, null_at_2},
         {5, 5, 5, 5, 5},
         {},
         {},
         {},
         {30, 30, 30},
         {40, 40, 40, 40},
         {{50, 50, 50, 50, 50}, null_at_2},
         {},
         {},
         {}},
        iterator_with_null_at(std::vector<size_type>{3, 4, 5, 9, 10, 11})}
      .release()
      ->view());

  auto lag_1_output_col = cudf::grouped_rolling_window(grouping_keys,
                                                       input_col->view(),
                                                       preceding,
                                                       following,
                                                       min_periods,
                                                       cudf::make_lag_aggregation(1));

  expect_columns_equivalent(lag_1_output_col->view(),
                            lcw{{{},
                                 {0, 0},
                                 {1, 1},
                                 {2, 2},
                                 {3, 3, 3},
                                 {{4, 4, 4, 4}, null_at_2},
                                 {},
                                 {0, 0},
                                 {10, 10},
                                 {20, 20},
                                 {30, 30, 30},
                                 {40, 40, 40, 40}},
                                iterator_with_null_at(std::vector<size_type>{0, 3, 6})}
                              .release()
                              ->view());
}

TYPED_TEST(TypedNestedLeadLagWindowTest, NumericListsWithDefaults)
{
  using T   = TypeParam;
  using lcw = lists_column_wrapper<T, int32_t>;

  auto null_at_2       = cudf::test::iterator_with_null_at(2);
  auto const input_col = lcw{{{0, 0},
                              {1, 1},
                              {2, 2},
                              {3, 3, 3},
                              {{4, 4, 4, 4}, null_at_2},
                              {5, 5, 5, 5, 5},
                              {0, 0},
                              {10, 10},
                              {20, 20},
                              {30, 30, 30},
                              {40, 40, 40, 40},
                              {{50, 50, 50, 50, 50}, null_at_2}},
                             null_at_2}
                           .release();

  auto const defaults_col =
    lcw{
      {
        {},
        {91, 91},
        {92, 92},
        {},  // null!
        {94, 94, 94},
        {95, 95},
        {},
        {91, 91},
        {92, 92},
        {},  // null!
        {94, 94, 94},
        {95, 95},
      },
    }
      .release();

  auto const grouping_key = fixed_width_column_wrapper<int32_t>{0, 0, 0, 0, 0, 0, 1, 1, 1, 1, 1, 1};
  auto const grouping_keys = cudf::table_view{std::vector<cudf::column_view>{grouping_key}};

  auto const preceding   = 4;
  auto const following   = 3;
  auto const min_periods = 1;

  auto lead_3_output_col = cudf::grouped_rolling_window(grouping_keys,
                                                        input_col->view(),
                                                        preceding,
                                                        following,
                                                        min_periods,
                                                        cudf::make_lead_aggregation(3));

  CUDF_TEST_EXPECT_COLUMNS_EQUIVALENT(
    lead_3_output_col->view(),
    lcw{{{3, 3, 3},
         {{4, 4, 4, 4}, null_at_2},
         {5, 5, 5, 5, 5},
         {},
         {},
         {},
         {30, 30, 30},
         {40, 40, 40, 40},
         {{50, 50, 50, 50, 50}, null_at_2},
         {},
         {},
         {}},
        iterator_with_null_at(std::vector<size_type>{3, 4, 5, 9, 10, 11})}
      .release()
      ->view());

  auto lag_1_output_col = cudf::grouped_rolling_window(grouping_keys,
                                                       input_col->view(),
                                                       preceding,
                                                       following,
                                                       min_periods,
                                                       cudf::make_lag_aggregation(1));

  expect_columns_equivalent(lag_1_output_col->view(),
                            lcw{{{},
                                 {0, 0},
                                 {1, 1},
                                 {2, 2},
                                 {3, 3, 3},
                                 {{4, 4, 4, 4}, null_at_2},
                                 {},
                                 {0, 0},
                                 {10, 10},
                                 {20, 20},
                                 {30, 30, 30},
                                 {40, 40, 40, 40}},
                                iterator_with_null_at(std::vector<size_type>{0, 3, 6})}
                              .release()
                              ->view());
}

TYPED_TEST(TypedNestedLeadLagWindowTest, Structs)
{
  using T   = TypeParam;
  using lcw = lists_column_wrapper<T, int32_t>;

  auto null_at_2 = cudf::test::iterator_with_null_at(2);
  auto lists_col = lcw{{{0, 0},
                        {1, 1},
                        {2, 2},
                        {3, 3, 3},
                        {{4, 4, 4, 4}, null_at_2},
                        {5, 5, 5, 5, 5},
                        {0, 0},
                        {10, 10},
                        {20, 20},
                        {30, 30, 30},
                        {40, 40, 40, 40},
                        {{50, 50, 50, 50, 50}, null_at_2}},
                       null_at_2};

  auto strings_col = strings_column_wrapper{{"00",
                                             "11",
                                             "22",
                                             "333",
                                             "4444",
                                             "55555",
                                             "00",
                                             "1010",
                                             "2020",
                                             "303030",
                                             "40404040",
                                             "5050505050"},
                                            iterator_with_null_at(9)};

  auto structs_col = structs_column_wrapper{lists_col, strings_col}.release();

  auto const grouping_key = fixed_width_column_wrapper<int32_t>{0, 0, 0, 0, 0, 0, 1, 1, 1, 1, 1, 1};
  auto const grouping_keys = cudf::table_view{std::vector<cudf::column_view>{grouping_key}};

  auto const preceding   = 4;
  auto const following   = 3;
  auto const min_periods = 1;

  // Test LEAD().
  {
    auto lead_3_output_col = cudf::grouped_rolling_window(grouping_keys,
                                                          structs_col->view(),
                                                          preceding,
                                                          following,
                                                          min_periods,
                                                          cudf::make_lead_aggregation(3));
    auto expected_lists_col =
      lcw{{{3, 3, 3},
           {{4, 4, 4, 4}, null_at_2},
           {5, 5, 5, 5, 5},
           {},
           {},
           {},
           {30, 30, 30},
           {40, 40, 40, 40},
           {{50, 50, 50, 50, 50}, null_at_2},
           {},
           {},
           {}},
          iterator_with_null_at(std::vector<size_type>{3, 4, 5, 9, 10, 11})};
    auto expected_strings_col = strings_column_wrapper{
      {"333", "4444", "55555", "", "", "", "", "40404040", "5050505050", "", "", ""},
      iterator_with_null_at(std::vector<size_type>{3, 4, 5, 6, 9, 10, 11})};

    auto expected_structs_col =
      structs_column_wrapper{{expected_lists_col, expected_strings_col},
                             iterator_with_null_at(std::vector<size_type>{3, 4, 5, 9, 10, 11})}
        .release();

    CUDF_TEST_EXPECT_COLUMNS_EQUIVALENT(lead_3_output_col->view(), expected_structs_col->view());
  }

  // Test LAG()
  {
    auto lag_1_output_col   = cudf::grouped_rolling_window(grouping_keys,
                                                         structs_col->view(),
                                                         preceding,
                                                         following,
                                                         min_periods,
                                                         cudf::make_lag_aggregation(1));
    auto expected_lists_col = lcw{{{},  // null.
                                   {0, 0},
                                   {1, 1},
                                   {},  // null.
                                   {3, 3, 3},
                                   {{4, 4, 4, 4}, null_at_2},
                                   {},  // null.
                                   {0, 0},
                                   {10, 10},
                                   {20, 20},
                                   {30, 30, 30},
                                   {40, 40, 40, 40}},
                                  iterator_with_null_at(std::vector<size_type>{0, 3, 6})};
    auto expected_strings_col =
      strings_column_wrapper{{"",  // null.
                              "00",
                              "11",
                              "22",
                              "333",
                              "4444",
                              "",  // null.
                              "00",
                              "1010",
                              "2020",
                              "",  // null.
                              "40404040"},
                             iterator_with_null_at(std::vector<size_type>{0, 6, 10})};

    auto expected_structs_col =
      structs_column_wrapper{{expected_lists_col, expected_strings_col},
                             iterator_with_null_at(std::vector<size_type>{0, 6})}
        .release();

    CUDF_TEST_EXPECT_COLUMNS_EQUIVALENT(lag_1_output_col->view(), expected_structs_col->view());
  }
}

struct LeadLagNonFixedWidthTest : cudf::test::BaseFixture {
};

TEST_F(LeadLagNonFixedWidthTest, StringsNoDefaults)
{
  using namespace cudf;
  using namespace cudf::test;

  auto input_col = strings_column_wrapper{{"",
                                           "A_1",
                                           "A_22",
                                           "A_333",
                                           "A_4444",
                                           "A_55555",
                                           "B_0",
                                           "",
                                           "B_22",
                                           "B_333",
                                           "B_4444",
                                           "B_55555"},
                                          iterator_with_null_at(std::vector{0, 7})}
                     .release();

  auto const grouping_key = fixed_width_column_wrapper<int32_t>{0, 0, 0, 0, 0, 0, 1, 1, 1, 1, 1, 1};
  auto const grouping_keys = cudf::table_view{std::vector<cudf::column_view>{grouping_key}};

  auto const preceding   = 4;
  auto const following   = 3;
  auto const min_periods = 1;

  auto lead_2 = grouped_rolling_window(grouping_keys,
                                       input_col->view(),
                                       preceding,
                                       following,
                                       min_periods,
                                       cudf::make_lead_aggregation(2));
  CUDF_TEST_EXPECT_COLUMNS_EQUIVALENT(
    lead_2->view(),
    strings_column_wrapper{
      {"A_22", "A_333", "A_4444", "A_55555", "", "", "B_22", "B_333", "B_4444", "B_55555", "", ""},
      iterator_with_null_at(std::vector{4, 5, 10, 11})});

  auto lag_1 = grouped_rolling_window(grouping_keys,
                                      input_col->view(),
                                      preceding,
                                      following,
                                      min_periods,
                                      cudf::make_lag_aggregation(1));

  CUDF_TEST_EXPECT_COLUMNS_EQUIVALENT(
    lag_1->view(),
    strings_column_wrapper{
      {"", "", "A_1", "A_22", "A_333", "A_4444", "", "B_0", "", "B_22", "B_333", "B_4444"},
      iterator_with_null_at(std::vector{0, 1, 6, 8})});
}

TEST_F(LeadLagNonFixedWidthTest, StringsWithDefaults)
{
  using namespace cudf;
  using namespace cudf::test;

  auto input_col = strings_column_wrapper{{"",
                                           "A_1",
                                           "A_22",
                                           "A_333",
                                           "A_4444",
                                           "A_55555",
                                           "B_0",
                                           "",
                                           "B_22",
                                           "B_333",
                                           "B_4444",
                                           "B_55555"},
                                          iterator_with_null_at(std::vector{0, 7})}
                     .release();

  auto defaults_col = strings_column_wrapper{"9999",
                                             "9999",
                                             "9999",
                                             "9999",
                                             "9999",
                                             "9999",
                                             "9999",
                                             "9999",
                                             "9999",
                                             "9999",
                                             "9999",
                                             "9999"}
                        .release();

  auto const grouping_key = fixed_width_column_wrapper<int32_t>{0, 0, 0, 0, 0, 0, 1, 1, 1, 1, 1, 1};
  auto const grouping_keys = cudf::table_view{std::vector<cudf::column_view>{grouping_key}};

  auto const preceding   = 4;
  auto const following   = 3;
  auto const min_periods = 1;

  auto lead_2 = grouped_rolling_window(grouping_keys,
                                       input_col->view(),
                                       defaults_col->view(),
                                       preceding,
                                       following,
                                       min_periods,
                                       cudf::make_lead_aggregation(2));
  CUDF_TEST_EXPECT_COLUMNS_EQUIVALENT(lead_2->view(),
                                      strings_column_wrapper{"A_22",
                                                             "A_333",
                                                             "A_4444",
                                                             "A_55555",
                                                             "9999",
                                                             "9999",
                                                             "B_22",
                                                             "B_333",
                                                             "B_4444",
                                                             "B_55555",
                                                             "9999",
                                                             "9999"});

  auto lag_1 = grouped_rolling_window(grouping_keys,
                                      input_col->view(),
                                      defaults_col->view(),
                                      preceding,
                                      following,
                                      min_periods,
                                      cudf::make_lag_aggregation(1));

  CUDF_TEST_EXPECT_COLUMNS_EQUIVALENT(
    lag_1->view(),
    strings_column_wrapper{
      {"9999", "", "A_1", "A_22", "A_333", "A_4444", "9999", "B_0", "", "B_22", "B_333", "B_4444"},
      iterator_with_null_at(std::vector{1, 8})});
}

TEST_F(LeadLagNonFixedWidthTest, StringsWithDefaultsNoGroups)
{
  using namespace cudf;
  using namespace cudf::test;

  auto input_col = strings_column_wrapper{{"",
                                           "A_1",
                                           "A_22",
                                           "A_333",
                                           "A_4444",
                                           "A_55555",
                                           "B_0",
                                           "",
                                           "B_22",
                                           "B_333",
                                           "B_4444",
                                           "B_55555"},
                                          iterator_with_null_at(std::vector{0, 7})}
                     .release();

  auto defaults_col = strings_column_wrapper{"9999",
                                             "9999",
                                             "9999",
                                             "9999",
                                             "9999",
                                             "9999",
                                             "9999",
                                             "9999",
                                             "9999",
                                             "9999",
                                             "9999",
                                             "9999"}
                        .release();

  auto const grouping_key = fixed_width_column_wrapper<int32_t>{0, 0, 0, 0, 0, 0, 0, 0, 0, 0, 0, 0};
  auto const grouping_keys = cudf::table_view{std::vector<cudf::column_view>{grouping_key}};

  auto const preceding   = 4;
  auto const following   = 3;
  auto const min_periods = 1;

  auto lead_2 = grouped_rolling_window(grouping_keys,
                                       input_col->view(),
                                       defaults_col->view(),
                                       preceding,
                                       following,
                                       min_periods,
                                       cudf::make_lead_aggregation(2));
  CUDF_TEST_EXPECT_COLUMNS_EQUIVALENT(lead_2->view(),
                                      strings_column_wrapper{{"A_22",
                                                              "A_333",
                                                              "A_4444",
                                                              "A_55555",
                                                              "B_0",
                                                              "",
                                                              "B_22",
                                                              "B_333",
                                                              "B_4444",
                                                              "B_55555",
                                                              "9999",
                                                              "9999"},
                                                             iterator_with_null_at(5)});

  auto lag_1 = grouped_rolling_window(grouping_keys,
                                      input_col->view(),
                                      defaults_col->view(),
                                      preceding,
                                      following,
                                      min_periods,
                                      cudf::make_lag_aggregation(1));

  CUDF_TEST_EXPECT_COLUMNS_EQUIVALENT(
    lag_1->view(),
    strings_column_wrapper{{"9999",
                            "",
                            "A_1",
                            "A_22",
                            "A_333",
                            "A_4444",
                            "A_55555",
                            "B_0",
                            "",
                            "B_22",
                            "B_333",
                            "B_4444"},
                           iterator_with_null_at(std::vector{1, 8})});
}

TEST_F(LeadLagNonFixedWidthTest, Dictionary)
{
  using namespace cudf;
  using namespace cudf::test;

  using dictionary = cudf::test::dictionary_column_wrapper<std::string>;

  auto input_strings = std::initializer_list<std::string>{"",
                                                          "A_1",
                                                          "A_22",
                                                          "A_333",
                                                          "A_4444",
                                                          "A_55555",
                                                          "B_0",
                                                          "",
                                                          "B_22",
                                                          "B_333",
                                                          "B_4444",
                                                          "B_55555"};
  auto input_col     = dictionary{input_strings}.release();

  auto const grouping_key = fixed_width_column_wrapper<int32_t>{0, 0, 0, 0, 0, 0, 1, 1, 1, 1, 1, 1};
  auto const grouping_keys = cudf::table_view{std::vector<cudf::column_view>{grouping_key}};

  auto const preceding   = 4;
  auto const following   = 3;
  auto const min_periods = 1;

<<<<<<< HEAD
  EXPECT_THROW(
    cudf::grouped_rolling_window(grouping_keys,
                                 input_col->view(),
                                 default_outputs->view(),
                                 preceding,
                                 following,
                                 min_periods,
                                 *cudf::make_lead_aggregation<cudf::rolling_aggregation>(4)),
    cudf::logic_error);
=======
  {
    auto lead_2 = grouped_rolling_window(grouping_keys,
                                         input_col->view(),
                                         preceding,
                                         following,
                                         min_periods,
                                         cudf::make_lead_aggregation(2));

    auto expected_keys = strings_column_wrapper{input_strings}.release();
    auto expected_values =
      fixed_width_column_wrapper<uint32_t>{{2, 3, 4, 5, 0, 0, 7, 8, 9, 10, 0, 0},
                                           iterator_with_null_at(std::vector{4, 5, 10, 11})}
        .release();
    auto expected_output =
      make_dictionary_column(expected_keys->view(), expected_values->view()).release();

    CUDF_TEST_EXPECT_COLUMNS_EQUIVALENT(lead_2->view(), expected_output->view());
  }

  {
    auto lag_1 = grouped_rolling_window(grouping_keys,
                                        input_col->view(),
                                        preceding,
                                        following,
                                        min_periods,
                                        cudf::make_lag_aggregation(1));

    auto expected_keys = strings_column_wrapper{input_strings}.release();
    auto expected_values =
      fixed_width_column_wrapper<uint32_t>{{0, 0, 1, 2, 3, 4, 0, 6, 0, 7, 8, 9},
                                           iterator_with_null_at(std::vector{0, 6})}
        .release();
    auto expected_output =
      make_dictionary_column(expected_keys->view(), expected_values->view()).release();

    CUDF_TEST_EXPECT_COLUMNS_EQUIVALENT(lag_1->view(), expected_output->view());
  }
>>>>>>> 770dc385
}<|MERGE_RESOLUTION|>--- conflicted
+++ resolved
@@ -330,7 +330,6 @@
 
   expect_columns_equivalent(*lead_0_output_col, *input_col);
 
-<<<<<<< HEAD
   auto const lag_0_output_col =
     cudf::grouped_rolling_window(grouping_keys,
                                  input_col->view(),
@@ -338,15 +337,6 @@
                                  following,
                                  min_periods,
                                  *cudf::make_lag_aggregation<cudf::rolling_aggregation>(0));
-  ;
-=======
-  auto const lag_0_output_col = cudf::grouped_rolling_window(grouping_keys,
-                                                             input_col->view(),
-                                                             preceding,
-                                                             following,
-                                                             min_periods,
-                                                             cudf::make_lag_aggregation(0));
->>>>>>> 770dc385
 
   expect_columns_equivalent(*lag_0_output_col, *input_col);
 }
@@ -370,7 +360,6 @@
   auto const following   = 3;
   auto const min_periods = 1;
 
-<<<<<<< HEAD
   auto lag_minus_3_output_col =
     cudf::grouped_rolling_window(grouping_keys,
                                  input_col->view(),
@@ -379,16 +368,6 @@
                                  following,
                                  min_periods,
                                  *cudf::make_lag_aggregation<cudf::rolling_aggregation>(-3));
-  ;
-=======
-  auto lag_minus_3_output_col = cudf::grouped_rolling_window(grouping_keys,
-                                                             input_col->view(),
-                                                             *default_outputs,
-                                                             preceding,
-                                                             following,
-                                                             min_periods,
-                                                             cudf::make_lag_aggregation(-3));
->>>>>>> 770dc385
 
   expect_columns_equivalent(
     *lag_minus_3_output_col,
@@ -431,7 +410,6 @@
   auto const following   = 3;
   auto const min_periods = 1;
 
-<<<<<<< HEAD
   auto lead_3_output_col =
     cudf::grouped_rolling_window(grouping_keys,
                                  input_col->view(),
@@ -440,16 +418,6 @@
                                  following,
                                  min_periods,
                                  *cudf::make_lead_aggregation<cudf::rolling_aggregation>(3));
-  ;
-=======
-  auto lead_3_output_col = cudf::grouped_rolling_window(grouping_keys,
-                                                        input_col->view(),
-                                                        *default_outputs,
-                                                        preceding,
-                                                        following,
-                                                        min_periods,
-                                                        cudf::make_lead_aggregation(3));
->>>>>>> 770dc385
 
   expect_columns_equivalent(
     *lead_3_output_col,
@@ -597,12 +565,13 @@
   auto const following   = 3;
   auto const min_periods = 1;
 
-  auto lead_3_output_col = cudf::grouped_rolling_window(grouping_keys,
-                                                        input_col->view(),
-                                                        preceding,
-                                                        following,
-                                                        min_periods,
-                                                        cudf::make_lead_aggregation(3));
+  auto lead_3_output_col =
+    cudf::grouped_rolling_window(grouping_keys,
+                                 input_col->view(),
+                                 preceding,
+                                 following,
+                                 min_periods,
+                                 *cudf::make_lead_aggregation<cudf::rolling_aggregation>(3));
 
   CUDF_TEST_EXPECT_COLUMNS_EQUIVALENT(
     lead_3_output_col->view(),
@@ -622,12 +591,13 @@
       .release()
       ->view());
 
-  auto lag_1_output_col = cudf::grouped_rolling_window(grouping_keys,
-                                                       input_col->view(),
-                                                       preceding,
-                                                       following,
-                                                       min_periods,
-                                                       cudf::make_lag_aggregation(1));
+  auto lag_1_output_col =
+    cudf::grouped_rolling_window(grouping_keys,
+                                 input_col->view(),
+                                 preceding,
+                                 following,
+                                 min_periods,
+                                 *cudf::make_lag_aggregation<cudf::rolling_aggregation>(1));
 
   expect_columns_equivalent(lag_1_output_col->view(),
                             lcw{{{},
@@ -694,12 +664,13 @@
   auto const following   = 3;
   auto const min_periods = 1;
 
-  auto lead_3_output_col = cudf::grouped_rolling_window(grouping_keys,
-                                                        input_col->view(),
-                                                        preceding,
-                                                        following,
-                                                        min_periods,
-                                                        cudf::make_lead_aggregation(3));
+  auto lead_3_output_col =
+    cudf::grouped_rolling_window(grouping_keys,
+                                 input_col->view(),
+                                 preceding,
+                                 following,
+                                 min_periods,
+                                 *cudf::make_lead_aggregation<cudf::rolling_aggregation>(3));
 
   CUDF_TEST_EXPECT_COLUMNS_EQUIVALENT(
     lead_3_output_col->view(),
@@ -719,12 +690,13 @@
       .release()
       ->view());
 
-  auto lag_1_output_col = cudf::grouped_rolling_window(grouping_keys,
-                                                       input_col->view(),
-                                                       preceding,
-                                                       following,
-                                                       min_periods,
-                                                       cudf::make_lag_aggregation(1));
+  auto lag_1_output_col =
+    cudf::grouped_rolling_window(grouping_keys,
+                                 input_col->view(),
+                                 preceding,
+                                 following,
+                                 min_periods,
+                                 *cudf::make_lag_aggregation<cudf::rolling_aggregation>(1));
 
   expect_columns_equivalent(lag_1_output_col->view(),
                             lcw{{{},
@@ -789,12 +761,13 @@
 
   // Test LEAD().
   {
-    auto lead_3_output_col = cudf::grouped_rolling_window(grouping_keys,
-                                                          structs_col->view(),
-                                                          preceding,
-                                                          following,
-                                                          min_periods,
-                                                          cudf::make_lead_aggregation(3));
+    auto lead_3_output_col =
+      cudf::grouped_rolling_window(grouping_keys,
+                                   structs_col->view(),
+                                   preceding,
+                                   following,
+                                   min_periods,
+                                   *cudf::make_lead_aggregation<cudf::rolling_aggregation>(3));
     auto expected_lists_col =
       lcw{{{3, 3, 3},
            {{4, 4, 4, 4}, null_at_2},
@@ -823,12 +796,13 @@
 
   // Test LAG()
   {
-    auto lag_1_output_col   = cudf::grouped_rolling_window(grouping_keys,
-                                                         structs_col->view(),
-                                                         preceding,
-                                                         following,
-                                                         min_periods,
-                                                         cudf::make_lag_aggregation(1));
+    auto lag_1_output_col =
+      cudf::grouped_rolling_window(grouping_keys,
+                                   structs_col->view(),
+                                   preceding,
+                                   following,
+                                   min_periods,
+                                   *cudf::make_lag_aggregation<cudf::rolling_aggregation>(1));
     auto expected_lists_col = lcw{{{},  // null.
                                    {0, 0},
                                    {1, 1},
@@ -901,7 +875,7 @@
                                        preceding,
                                        following,
                                        min_periods,
-                                       cudf::make_lead_aggregation(2));
+                                       *cudf::make_lead_aggregation<cudf::rolling_aggregation>(2));
   CUDF_TEST_EXPECT_COLUMNS_EQUIVALENT(
     lead_2->view(),
     strings_column_wrapper{
@@ -913,7 +887,7 @@
                                       preceding,
                                       following,
                                       min_periods,
-                                      cudf::make_lag_aggregation(1));
+                                      *cudf::make_lag_aggregation<cudf::rolling_aggregation>(1));
 
   CUDF_TEST_EXPECT_COLUMNS_EQUIVALENT(
     lag_1->view(),
@@ -969,7 +943,7 @@
                                        preceding,
                                        following,
                                        min_periods,
-                                       cudf::make_lead_aggregation(2));
+                                       *cudf::make_lead_aggregation<cudf::rolling_aggregation>(2));
   CUDF_TEST_EXPECT_COLUMNS_EQUIVALENT(lead_2->view(),
                                       strings_column_wrapper{"A_22",
                                                              "A_333",
@@ -990,7 +964,7 @@
                                       preceding,
                                       following,
                                       min_periods,
-                                      cudf::make_lag_aggregation(1));
+                                      *cudf::make_lag_aggregation<cudf::rolling_aggregation>(1));
 
   CUDF_TEST_EXPECT_COLUMNS_EQUIVALENT(
     lag_1->view(),
@@ -1046,7 +1020,7 @@
                                        preceding,
                                        following,
                                        min_periods,
-                                       cudf::make_lead_aggregation(2));
+                                       *cudf::make_lead_aggregation<cudf::rolling_aggregation>(2));
   CUDF_TEST_EXPECT_COLUMNS_EQUIVALENT(lead_2->view(),
                                       strings_column_wrapper{{"A_22",
                                                               "A_333",
@@ -1068,7 +1042,7 @@
                                       preceding,
                                       following,
                                       min_periods,
-                                      cudf::make_lag_aggregation(1));
+                                      *cudf::make_lag_aggregation<cudf::rolling_aggregation>(1));
 
   CUDF_TEST_EXPECT_COLUMNS_EQUIVALENT(
     lag_1->view(),
@@ -1115,24 +1089,14 @@
   auto const following   = 3;
   auto const min_periods = 1;
 
-<<<<<<< HEAD
-  EXPECT_THROW(
-    cudf::grouped_rolling_window(grouping_keys,
-                                 input_col->view(),
-                                 default_outputs->view(),
-                                 preceding,
-                                 following,
-                                 min_periods,
-                                 *cudf::make_lead_aggregation<cudf::rolling_aggregation>(4)),
-    cudf::logic_error);
-=======
   {
-    auto lead_2 = grouped_rolling_window(grouping_keys,
-                                         input_col->view(),
-                                         preceding,
-                                         following,
-                                         min_periods,
-                                         cudf::make_lead_aggregation(2));
+    auto lead_2 =
+      grouped_rolling_window(grouping_keys,
+                             input_col->view(),
+                             preceding,
+                             following,
+                             min_periods,
+                             *cudf::make_lead_aggregation<cudf::rolling_aggregation>(2));
 
     auto expected_keys = strings_column_wrapper{input_strings}.release();
     auto expected_values =
@@ -1151,7 +1115,7 @@
                                         preceding,
                                         following,
                                         min_periods,
-                                        cudf::make_lag_aggregation(1));
+                                        *cudf::make_lag_aggregation<cudf::rolling_aggregation>(1));
 
     auto expected_keys = strings_column_wrapper{input_strings}.release();
     auto expected_values =
@@ -1163,5 +1127,4 @@
 
     CUDF_TEST_EXPECT_COLUMNS_EQUIVALENT(lag_1->view(), expected_output->view());
   }
->>>>>>> 770dc385
 }