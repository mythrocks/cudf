/*
 * Copyright (c) 2018-2019, NVIDIA CORPORATION.
 *
 * Licensed under the Apache License, Version 2.0 (the "License");
 * you may not use this file except in compliance with the License.
 * You may obtain a copy of the License at
 *
 *     http://www.apache.org/licenses/LICENSE-2.0
 *
 * Unless required by applicable law or agreed to in writing, software
 * distributed under the License is distributed on an "AS IS" BASIS,
 * WITHOUT WARRANTIES OR CONDITIONS OF ANY KIND, either express or implied.
 * See the License for the specific language governing permissions and
 * limitations under the License.
 */

#pragma once

#include <cudf/column/column_factories.hpp>
#include <cudf/unary.hpp>

namespace cudf {
namespace experimental {
namespace detail {
/**
 * @brief Creates a column of `BOOL8` elements by applying a predicate to every element between
 * [`begin, `end`) `true` indicates the value is satisfies the predicate and `false` indicates it
 * doesn't.
 *
 * @tparam InputIterator Iterator type for `begin` and `end`
 * @tparam Predicate A predicator type which will be evaludated
 * @param begin Begining of the sequence of elements
 * @param end End of the sequence of elements
 * @param p Predicate to be applied to each element in `[begin,end)`
 * @param mr Device memory resource used to allocate the returned column
 * @param stream Optional CUDA stream on which to execute kernels
 *
 * @returns std::unique_ptr<cudf::column> A column of type `BOOL8,` with `true` representing
 * predicate is satisfied.
 */

template <typename InputIterator, typename Predicate>
std::unique_ptr<column> true_if(
  InputIterator begin,
  InputIterator end,
  size_type size,
  Predicate p,
  rmm::mr::device_memory_resource* mr = rmm::mr::get_default_resource(),
  cudaStream_t stream                 = 0)
{
  auto output = make_numeric_column(data_type(BOOL8), size, mask_state::UNALLOCATED, stream, mr);
  auto output_mutable_view = output->mutable_view();
  auto output_data         = output_mutable_view.data<bool>();

  thrust::transform(rmm::exec_policy(stream)->on(stream), begin, end, output_data, p);

  return output;
}

/**
 * @copydoc cudf::experimental::unary_operation
 *
<<<<<<< HEAD
 * @param input A `column_view` as input
 * @param op operation to perform
 * @param mr Device memory resource used to allocate the returned column
=======
>>>>>>> e8c35524
 * @param stream Optional CUDA stream on which to execute kernels
 */
std::unique_ptr<cudf::column> unary_operation(
  cudf::column_view const& input,
  cudf::experimental::unary_op op,
  rmm::mr::device_memory_resource* mr = rmm::mr::get_default_resource(),
  cudaStream_t stream                 = 0);

/**
 * @copydoc cudf::experimental::cast
 *
<<<<<<< HEAD
 * @param column_view Input column
 * @param out_type Desired datatype of output column
 * @param mr Device memory resource used to allocate the returned column
=======
>>>>>>> e8c35524
 * @param stream Optional CUDA stream on which to execute kernels
 */
std::unique_ptr<column> cast(column_view const& input,
                             data_type type,
                             rmm::mr::device_memory_resource* mr = rmm::mr::get_default_resource(),
                             cudaStream_t stream                 = 0);

/**
 * @copydoc cudf::experimental::is_nan
 *
 * @param[in] stream Optional CUDA stream on which to execute kernels
 */
std::unique_ptr<column> is_nan(
  cudf::column_view const& input,
  rmm::mr::device_memory_resource* mr = rmm::mr::get_default_resource(),
  cudaStream_t stream                 = 0);

/**
 * @copydoc cudf::experimental::is_not_nan
 *
 * @param[in] stream Optional CUDA stream on which to execute kernels
 */
std::unique_ptr<column> is_not_nan(
  cudf::column_view const& input,
  rmm::mr::device_memory_resource* mr = rmm::mr::get_default_resource(),
  cudaStream_t stream                 = 0);

}  // namespace detail
}  // namespace experimental
}  // namespace cudf<|MERGE_RESOLUTION|>--- conflicted
+++ resolved
@@ -32,7 +32,7 @@
  * @param begin Begining of the sequence of elements
  * @param end End of the sequence of elements
  * @param p Predicate to be applied to each element in `[begin,end)`
- * @param mr Device memory resource used to allocate the returned column
+ * @param mr Optional, The resource to use for all allocations
  * @param stream Optional CUDA stream on which to execute kernels
  *
  * @returns std::unique_ptr<cudf::column> A column of type `BOOL8,` with `true` representing
@@ -60,12 +60,6 @@
 /**
  * @copydoc cudf::experimental::unary_operation
  *
-<<<<<<< HEAD
- * @param input A `column_view` as input
- * @param op operation to perform
- * @param mr Device memory resource used to allocate the returned column
-=======
->>>>>>> e8c35524
  * @param stream Optional CUDA stream on which to execute kernels
  */
 std::unique_ptr<cudf::column> unary_operation(
@@ -77,12 +71,6 @@
 /**
  * @copydoc cudf::experimental::cast
  *
-<<<<<<< HEAD
- * @param column_view Input column
- * @param out_type Desired datatype of output column
- * @param mr Device memory resource used to allocate the returned column
-=======
->>>>>>> e8c35524
  * @param stream Optional CUDA stream on which to execute kernels
  */
 std::unique_ptr<column> cast(column_view const& input,
