/*
 * Copyright (c) 2019, NVIDIA CORPORATION.
 *
 * Licensed under the Apache License, Version 2.0 (the "License");
 * you may not use this file except in compliance with the License.
 * You may obtain a copy of the License at
 *
 *     http://www.apache.org/licenses/LICENSE-2.0
 *
 * Unless required by applicable law or agreed to in writing, software
 * distributed under the License is distributed on an "AS IS" BASIS,
 * WITHOUT WARRANTIES OR CONDITIONS OF ANY KIND, either express or implied.
 * See the License for the specific language governing permissions and
 * limitations under the License.
 */
#pragma once

#include <cudf/column/column_view.hpp>
#include <cudf/types.hpp>

#include <algorithm>
#include <vector>

/**---------------------------------------------------------------------------*
 * @file table_view.hpp
 * @brief A `(mutable_)table_view` is a set of `(mutable_)column_view`s of equal
 * size.
 *
 * A `(mutable_)table_view` is non-owning and trivially copyable and should be
 * passed by value.
 *---------------------------------------------------------------------------**/

namespace cudf {
namespace detail {
/**---------------------------------------------------------------------------*
 * @brief Base class for a table of `ColumnView`s
 *
 * This class should not be used directly. Instead:
 * -`table_view` should be used for a table of `column_view`s
 * -`mutable_table_view` should be used for a table of `mutable_column_view`s
 *
 * All public constructors and member functions of `table_view_base` are
 * available in both `table_view` and `mutable_table_view`.
 *
 * @tparam ColumnView The type of column view the table contains
 *---------------------------------------------------------------------------**/
template <typename ColumnView>
class table_view_base {
  static_assert(std::is_same<ColumnView, column_view>::value or
                    std::is_same<ColumnView, mutable_column_view>::value,
                "table_view_base can only be instantiated with column_view or "
                "column_view_base.");

 private:
  std::vector<ColumnView> _columns{};  ///< ColumnViews to columns of equal size
  size_type _num_rows{};  ///< The number of elements in every column

 public:
  using iterator = decltype(std::begin(_columns));
  using const_iterator = decltype(std::cbegin(_columns));

  /**---------------------------------------------------------------------------*
   * @brief Construct a table from a vector of views
   *
   * @note Because a `std::vector` is constructible from a
   * `std::initializer_list`, this constructor also supports the following
   * usage:
   * ```
   * column_view c0, c1, c2;
   * ...
   * table_view t{{c0,c1,c2}}; // Creates a `table` from c0, c1, c2
   * ```
   *
   * @throws cudf::logic_error If all views do not have the same size
   *
   * @param cols The vector of columns to construct the table from
   *---------------------------------------------------------------------------**/
  explicit table_view_base(std::vector<ColumnView> const& cols);

  /**---------------------------------------------------------------------------*
   * @brief Returns an iterator to the first view in the `table`.
   *---------------------------------------------------------------------------**/
  iterator begin() noexcept { return std::begin(_columns); }

  /**---------------------------------------------------------------------------*
   * @brief Returns an iterator to the first view in the `table`.
   *---------------------------------------------------------------------------**/
  const_iterator begin() const noexcept { return std::begin(_columns); }

  /**---------------------------------------------------------------------------*
   * @brief Returns an iterator one past the last column view in the `table`.
   *
   * `end()` acts as a place holder. Attempting to dereference it results in
   * undefined behavior.
   *---------------------------------------------------------------------------**/
  iterator end() noexcept { return std::end(_columns); }

  /**---------------------------------------------------------------------------*
   * @brief Returns an iterator one past the last column view in the `table`.
   *
   * `end()` acts as a place holder. Attempting to dereference it results in
   * undefined behavior.
   *---------------------------------------------------------------------------**/
  const_iterator end() const noexcept { return std::end(_columns); }

  /**---------------------------------------------------------------------------*
   * @brief Returns a reference to the view of the specified column
   *
   * @throws std::out_of_range
   * If `column_index` is out of the range [0, num_columns)
   * 
   * @param column_index The index of the desired column
   * @return A reference to the desired column
   *---------------------------------------------------------------------------**/
  ColumnView const& column(size_type column_index) const;

  /**---------------------------------------------------------------------------*
   * @brief Returns the number of columns
   *---------------------------------------------------------------------------**/
  size_type num_columns() const noexcept { return _columns.size(); }

  /**---------------------------------------------------------------------------*
   * @brief Returns the number of rows
   *---------------------------------------------------------------------------**/
  size_type num_rows() const noexcept { return _num_rows; }

  table_view_base() = delete;

  ~table_view_base() = default;

  table_view_base(table_view_base const&) = default;

  table_view_base(table_view_base&&) = default;
  table_view_base& operator=(table_view_base const&) = default;
  table_view_base& operator=(table_view_base&&) = default;
};
}  // namespace detail

/**---------------------------------------------------------------------------*
 * @brief A set of `column_view`s of the same size.
 *
 * All public member functions and constructors are inherited from
 *`table_view_base<column_view>`.
 *---------------------------------------------------------------------------**/
class table_view : public detail::table_view_base<column_view> {
  using detail::table_view_base<column_view>::table_view_base;

 public:
  /**---------------------------------------------------------------------------*
   * @brief Returns a table_view with set of specified columns.
   *
<<<<<<< HEAD
   * @throws cudf::logic_error
=======
   * @throws std::out_of_range
>>>>>>> 53f8dab4
   * If any element in `column_indices` is outside [0, num_columns())
   *
   * @param column_indices Indices of columns in the table
   * @return A table_view consisting of columns from the original table
   * specified by the elements of `column_indices`
   *---------------------------------------------------------------------------**/
<<<<<<< HEAD
  table_view select(std::vector<cudf::size_type> const& column_indices) const;
=======
  table_view select(std::vector<size_type> const& column_indices) const;
>>>>>>> 53f8dab4
};

/**---------------------------------------------------------------------------*
 * @brief A set of `mutable_column_view`s of the same size.
 *
 * All public member functions and constructors are inherited from
 *`table_view_base<mutable_column_view>`.
 *---------------------------------------------------------------------------**/
class mutable_table_view : public detail::table_view_base<mutable_column_view> {
  using detail::table_view_base<mutable_column_view>::table_view_base;

public:
  mutable_column_view& column(size_type column_index) const {
    return const_cast<mutable_column_view&>(table_view_base::column(column_index));
  }
  /**---------------------------------------------------------------------------*
   * @brief Creates an immutable `table_view` of the columns
   *---------------------------------------------------------------------------**/
  operator table_view();
};

inline bool has_nulls(table_view view) {
  return std::any_of(view.begin(), view.end(),
                     [](column_view col) { return col.has_nulls(); });
}
}  // namespace cudf<|MERGE_RESOLUTION|>--- conflicted
+++ resolved
@@ -149,22 +149,14 @@
   /**---------------------------------------------------------------------------*
    * @brief Returns a table_view with set of specified columns.
    *
-<<<<<<< HEAD
-   * @throws cudf::logic_error
-=======
    * @throws std::out_of_range
->>>>>>> 53f8dab4
    * If any element in `column_indices` is outside [0, num_columns())
    *
    * @param column_indices Indices of columns in the table
    * @return A table_view consisting of columns from the original table
    * specified by the elements of `column_indices`
    *---------------------------------------------------------------------------**/
-<<<<<<< HEAD
-  table_view select(std::vector<cudf::size_type> const& column_indices) const;
-=======
   table_view select(std::vector<size_type> const& column_indices) const;
->>>>>>> 53f8dab4
 };
 
 /**---------------------------------------------------------------------------*
