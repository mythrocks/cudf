/*
 * Copyright (c) 2019, NVIDIA CORPORATION.
 *
 * Licensed under the Apache License, Version 2.0 (the "License");
 * you may not use this file except in compliance with the License.
 * You may obtain a copy of the License at
 *
 *     http://www.apache.org/licenses/LICENSE-2.0
 *
 * Unless required by applicable law or agreed to in writing, software
 * distributed under the License is distributed on an "AS IS" BASIS,
 * WITHOUT WARRANTIES OR CONDITIONS OF ANY KIND, either express or implied.
 * See the License for the specific language governing permissions and
 * limitations under the License.
 */
#include <thrust/iterator/constant_iterator.h>
#include <thrust/iterator/counting_iterator.h>
#include <thrust/tuple.h>
#include <thrust/merge.h>

#include <vector>
#include <queue>

#include <cudf/table/table.hpp>
#include <cudf/table/table_device_view.cuh>
#include <rmm/thrust_rmm_allocator.h>
#include <cudf/copying.hpp>
#include <cudf/detail/utilities/cuda.cuh>

#include <cudf/detail/merge.cuh>
#include <cudf/strings/detail/merge.cuh>

namespace { // anonym.

using namespace cudf;

using experimental::detail::side;
using index_type = experimental::detail::index_type;


/**
 * @brief Merges the bits of two validity bitmasks.
 *
 * Merges the bits from two column_device_views into the destination column_device_view
 * according to `merged_indices` map such that bit `i` in `out_col`
 * will be equal to bit `thrust::get<1>(merged_indices[i])` from `left_dcol`
 * if `thrust::get<0>(merged_indices[i])` equals `side::LEFT`; otherwise,
 * from `right_dcol`.
 *
 * `left_dcol`, `right_dcol` and `out_dcol` must not
 * overlap.
 *
 * @tparam left_have_valids Indicates whether left_dcol mask is unallocated (hence, ALL_VALID)
 * @tparam right_have_valids Indicates whether right_dcol mask is unallocated (hence ALL_VALID)
 * @param[in] left_dcol The left column_device_view whose bits will be merged
 * @param[in] right_dcol The right column_device_view whose bits will be merged
 * @param[out] out_dcol The output mutable_column_device_view after merging the left and right
 * @param[in] num_destination_rows The number of rows in the out_dcol
 * @param[in] merged_indices The map that indicates the source of the input and index
 * to be copied to the output. Length must be equal to `num_destination_rows`
 */
template <bool left_have_valids, bool right_have_valids>
__global__ void materialize_merged_bitmask_kernel(column_device_view left_dcol,
                                                  column_device_view right_dcol,
                                                  mutable_column_device_view out_dcol,
                                                  size_type const num_destination_rows,
                                                  index_type const* const __restrict__ merged_indices) {
  size_type destination_row = threadIdx.x + blockIdx.x * blockDim.x;

  auto active_threads =
    __ballot_sync(0xffffffff, destination_row < num_destination_rows);

  while (destination_row < num_destination_rows) {
    index_type const& merged_idx = merged_indices[destination_row];
    side const src_side = thrust::get<0>(merged_idx);
    size_type const src_row  = thrust::get<1>(merged_idx);
    bool const from_left{src_side == side::LEFT};
    bool source_bit_is_valid{true};
    if (left_have_valids && from_left) {
      source_bit_is_valid = left_dcol.is_valid_nocheck(src_row);
    }
    else if (right_have_valids && !from_left) {
      source_bit_is_valid = right_dcol.is_valid_nocheck(src_row);
    }

    // Use ballot to find all valid bits in this warp and create the output
    // bitmask element
    bitmask_type const result_mask{
      __ballot_sync(active_threads, source_bit_is_valid)};

    size_type const output_element = word_index(destination_row);

    // Only one thread writes output
    if (0 == threadIdx.x % warpSize) {
      out_dcol.set_mask_word(output_element, result_mask);
    }

    destination_row += blockDim.x * gridDim.x;
    active_threads =
      __ballot_sync(active_threads, destination_row < num_destination_rows);
  }
}

void materialize_bitmask(column_view const& left_col,
                         column_view const& right_col,
                         mutable_column_view& out_col,
                         index_type const* merged_indices,
                         cudaStream_t stream) {
  constexpr size_type BLOCK_SIZE{256};
  experimental::detail::grid_1d grid_config {out_col.size(), BLOCK_SIZE };

  auto p_left_dcol  = column_device_view::create(left_col);
  auto p_right_dcol = column_device_view::create(right_col);
  auto p_out_dcol   = mutable_column_device_view::create(out_col);

  auto left_valid  = *p_left_dcol;
  auto right_valid = *p_right_dcol;
  auto out_valid   = *p_out_dcol;

  if (p_left_dcol->has_nulls()) {
    if (p_right_dcol->has_nulls()) {
      materialize_merged_bitmask_kernel<true, true>
        <<<grid_config.num_blocks, grid_config.num_threads_per_block, 0, stream>>>
        (left_valid, right_valid, out_valid, out_col.size(), merged_indices);
    } else {
      materialize_merged_bitmask_kernel<true, false>
        <<<grid_config.num_blocks, grid_config.num_threads_per_block, 0, stream>>>
        (left_valid, right_valid, out_valid, out_col.size(), merged_indices);
    }
  } else {
    if (p_right_dcol->has_nulls()) {
      materialize_merged_bitmask_kernel<false, true>
        <<<grid_config.num_blocks, grid_config.num_threads_per_block, 0, stream>>>
        (left_valid, right_valid, out_valid, out_col.size(), merged_indices);
    } else {
      CUDF_FAIL("materialize_merged_bitmask_kernel<false, false>() should never be called.");
    }
  }

  CHECK_CUDA(stream);
}

/**
 * @brief Generates the row indices and source side (left or right) in accordance with the index columns.
 *
 *
 * @tparam index_type Indicates the type to be used to collect index and side information;
 * @param[in] left_table The left table_view to be merged
 * @param[in] right_tbale The right table_view to be merged
 * @param[in] column_order Sort order types of index columns
 * @param[in] null_precedence Array indicating the order of nulls with respect to non-nulls for the index columns
 * @param[in] nullable Flag indicating if at least one of the table_view arguments has nulls (defaults to true)
 * @param[in] stream CUDA stream (defaults to nullptr)
 *
 * @return A vector of merged indices
 */
rmm::device_vector<index_type>
generate_merged_indices(table_view const& left_table,
                        table_view const& right_table,
                        std::vector<order> const& column_order,
                        std::vector<null_order> const& null_precedence,
                        bool nullable = true,
                        cudaStream_t stream = nullptr) {

    const size_type left_size  = left_table.num_rows();
    const size_type right_size = right_table.num_rows();
    const size_type total_size = left_size + right_size;

    thrust::constant_iterator<side> left_side(side::LEFT);
    thrust::constant_iterator<side> right_side(side::RIGHT);

    auto left_indices = thrust::make_counting_iterator(static_cast<size_type>(0));
    auto right_indices = thrust::make_counting_iterator(static_cast<size_type>(0));

    auto left_begin_zip_iterator = thrust::make_zip_iterator(thrust::make_tuple(left_side, left_indices));
    auto right_begin_zip_iterator = thrust::make_zip_iterator(thrust::make_tuple(right_side, right_indices));

    auto left_end_zip_iterator = thrust::make_zip_iterator(thrust::make_tuple(left_side + left_size, left_indices + left_size));
    auto right_end_zip_iterator = thrust::make_zip_iterator(thrust::make_tuple(right_side + right_size, right_indices + right_size));

    rmm::device_vector<index_type> merged_indices(total_size);

    auto lhs_device_view = table_device_view::create(left_table, stream);
    auto rhs_device_view = table_device_view::create(right_table, stream);

    rmm::device_vector<order> d_column_order(column_order);

    auto exec_pol = rmm::exec_policy(stream);
<<<<<<< HEAD
    if (nullable) {
=======
    if (nullable)
    {
>>>>>>> bac00f01
      rmm::device_vector<null_order> d_null_precedence(null_precedence);

      auto ineq_op =
        experimental::detail::row_lexicographic_tagged_comparator<true>(*lhs_device_view,
                                                                        *rhs_device_view,
                                                                        d_column_order.data().get(),
                                                                        d_null_precedence.data().get());
<<<<<<< HEAD

=======
>>>>>>> bac00f01
        thrust::merge(exec_pol->on(stream),
                      left_begin_zip_iterator,
                      left_end_zip_iterator,
                      right_begin_zip_iterator,
                      right_end_zip_iterator,
                      merged_indices.begin(),
                      ineq_op);
    }
    else
    {
      auto ineq_op =
        experimental::detail::row_lexicographic_tagged_comparator<false>(*lhs_device_view,
                                                                         *rhs_device_view,
                                                                         d_column_order.data().get());
<<<<<<< HEAD
      thrust::merge(exec_pol->on(stream),
                    left_begin_zip_iterator,
                    left_end_zip_iterator,
                    right_begin_zip_iterator,
                    right_end_zip_iterator,
                    merged_indices.begin(),
                    ineq_op);
=======
        thrust::merge(exec_pol->on(stream),
                      left_begin_zip_iterator,
                      left_end_zip_iterator,
                      right_begin_zip_iterator,
                      right_end_zip_iterator,
                      merged_indices.begin(),
                      ineq_op);
>>>>>>> bac00f01
    }

    CHECK_CUDA(stream);

    return merged_indices;
}


} // anonym. namespace

namespace cudf {
namespace experimental {
namespace detail {

//generate merged column
//given row order of merged tables
//(ordered according to indices of key_cols)
//and the 2 columns to merge
//
struct column_merger
{
  using index_vector = rmm::device_vector<index_type>;
  explicit column_merger(index_vector const& row_order,
                         rmm::mr::device_memory_resource* mr = rmm::mr::get_default_resource(),
                         cudaStream_t stream = nullptr):
    dv_row_order_(row_order),
    mr_(mr),
    stream_(stream)
  {
  }

  // column merger operator;
  //
  template<typename Element> //required: column type
  std::unique_ptr<column> operator()(column_view const& lcol,
                                     column_view const& rcol) const
  {
    auto lsz = lcol.size();
    auto merged_size = lsz + rcol.size();
    auto type = lcol.type();

    std::unique_ptr<cudf::column> p_merged_col{nullptr};
    if (lcol.has_nulls())
      p_merged_col = cudf::experimental::allocate_like(lcol, merged_size);
    else
      p_merged_col = cudf::experimental::allocate_like(rcol, merged_size);

    //"gather" data from lcol, rcol according to dv_row_order_ "map"
    //(directly calling gather() won't work because
    // lcol, rcol indices overlap!)
    //
    cudf::mutable_column_view merged_view = p_merged_col->mutable_view();

    //initialize null_mask to all valid:
    //
    //Note: this initialization in conjunction with _conditionally_
    //calling materialze_bitmask() below covers the case
    //materialize_merged_bitmask_kernel<false, false>()
    //which won't be called anymore (because of the _condition_ below)
    //
    cudf::set_null_mask(merged_view.null_mask(),
                        0,
                        merged_view.size(),
                        true,
                        stream_);

    //set the null count:
    //
    p_merged_col->set_null_count(lcol.null_count() + rcol.null_count());

    //to resolve view.data()'s types use: Element
    //
    Element const* p_d_lcol = lcol.data<Element>();
    Element const* p_d_rcol = rcol.data<Element>();

    auto exe_pol = rmm::exec_policy(stream_);

    //capture lcol, rcol
    //and "gather" into merged_view.data()[indx_merged]
    //from lcol or rcol, depending on side;
    //
    thrust::transform(exe_pol->on(stream_),
                      dv_row_order_.begin(), dv_row_order_.end(),
                      merged_view.begin<Element>(),
                      [p_d_lcol, p_d_rcol] __device__ (index_type const& index_pair){
                        auto side = thrust::get<0>(index_pair);
                        auto index = thrust::get<1>(index_pair);

                        Element val = (side == side::LEFT ? p_d_lcol[index] : p_d_rcol[index]);
                        return val;
                      }
                     );

    //CAVEAT: conditional call below is erroneous without
    //set_null_mask() call (see TODO above):
    //
    if (lcol.has_nulls() || rcol.has_nulls()) {
      //resolve null mask:
      //
      materialize_bitmask(lcol,rcol, merged_view, dv_row_order_.data().get(), stream_);
    }

    return p_merged_col;
  }

<<<<<<< HEAD
  //specialization for strings
  //
  template<typename Element>//required: column type
  std::enable_if_t<not cudf::is_fixed_width<Element>(),
                   std::unique_ptr<cudf::column>>
  operator()(cudf::column_view const& lcol, cudf::column_view const& rcol) const
  {

    auto column = strings::detail::merge<index_type>( strings_column_view(lcol),
                                                      strings_column_view(rcol),
                                                      dv_row_order_.begin(),
                                                      dv_row_order_.end(),
                                                      mr_,
                                                      stream_);

    if (lcol.has_nulls() || rcol.has_nulls()) {
        auto merged_view = column->mutable_view();
        materialize_bitmask(lcol,
                            rcol,
                            merged_view,
                            dv_row_order_.data().get(),
                            stream_);
    }
    return column;
  }

=======
>>>>>>> bac00f01
private:
  index_vector const& dv_row_order_;
  rmm::mr::device_memory_resource* mr_;
  cudaStream_t stream_;
};

<<<<<<< HEAD
using table_ptr_type = std::unique_ptr<cudf::experimental::table>;
 
table_ptr_type merge(cudf::table_view const& left_table,
                     cudf::table_view const& right_table,
                     std::vector<cudf::size_type> const& key_cols,
                     std::vector<cudf::order> const& column_order,
                     std::vector<cudf::null_order> const& null_precedence,
                     rmm::mr::device_memory_resource* mr,
                     cudaStream_t stream = 0) {
=======
// specialization for strings
template<>
std::unique_ptr<column> column_merger::operator()<cudf::string_view>(column_view const& lcol,
                                                                     column_view const& rcol) const
{
  auto column = strings::detail::merge<index_type>( strings_column_view(lcol),
                                                    strings_column_view(rcol),
                                                    dv_row_order_.begin(),
                                                    dv_row_order_.end(),
                                                    mr_,
                                                    stream_);
  if (lcol.has_nulls() || rcol.has_nulls())
    {
      auto merged_view = column->mutable_view();
      materialize_bitmask(lcol, rcol, merged_view, dv_row_order_.data().get(), stream_);
    }
  return column;
}

// specialization for dictionary
template<>
std::unique_ptr<column> column_merger::operator()<cudf::dictionary32>(column_view const& lcol,
                                                                          column_view const& rcol) const
{
  CUDF_FAIL("dictionary not supported yet");
}

std::unique_ptr<cudf::experimental::table> merge(cudf::table_view const& left_table,
                                                 cudf::table_view const& right_table,
                                                 std::vector<cudf::size_type> const& key_cols,
                                                 std::vector<cudf::order> const& column_order,
                                                 std::vector<cudf::null_order> const& null_precedence,
                                                 rmm::mr::device_memory_resource* mr,
                                                 cudaStream_t stream = 0) {
    auto n_cols = left_table.num_columns();
    CUDF_EXPECTS( n_cols == right_table.num_columns(), "Mismatched number of columns");
    if (left_table.num_columns() == 0) {
      return cudf::experimental::empty_like(left_table);
    }

    CUDF_EXPECTS(cudf::have_same_types(left_table, right_table), "Mismatched column types");

    auto keys_sz = key_cols.size();
    CUDF_EXPECTS( keys_sz > 0, "Empty key_cols");
    CUDF_EXPECTS( keys_sz <= static_cast<size_t>(left_table.num_columns()), "Too many values in key_cols");

    CUDF_EXPECTS(keys_sz == column_order.size(), "Mismatched size between key_cols and column_order");

    if (not column_order.empty())
      {
        CUDF_EXPECTS(column_order.size() <= static_cast<size_t>(left_table.num_columns()), "Too many values in column_order");
      }

>>>>>>> bac00f01
    //collect index columns for lhs, rhs, resp.
    //
    const cudf::table_view index_left_view{left_table.select(key_cols)};
    const cudf::table_view index_right_view{right_table.select(key_cols)};
    const bool nullable = cudf::has_nulls(index_left_view) || 
                          cudf::has_nulls(index_right_view);
    const auto n_cols = left_table.num_columns();

    //extract merged row order according to indices:
    //
<<<<<<< HEAD
    const auto merged_indices = generate_merged_indices(index_left_view,
                                                        index_right_view,
                                                        column_order,
                                                        null_precedence,
                                                        nullable);
=======
    rmm::device_vector<index_type>
      merged_indices = generate_merged_indices(index_left_view, index_right_view, column_order, null_precedence, nullable);

>>>>>>> bac00f01
    //create merged table:
    //
    std::vector<std::unique_ptr<column>> merged_cols;
    merged_cols.reserve(n_cols);

    const column_merger merger{merged_indices, mr, stream};
    transform(left_table.begin(), left_table.end(), 
             right_table.begin(), 
             std::back_inserter(merged_cols),
             [&](auto& left_col, auto& right_col) {
               return cudf::experimental::type_dispatcher(left_col.type(),
                                                          merger,
                                                          left_col,
                                                          right_col);
               });

    return std::make_unique<cudf::experimental::table>(std::move(merged_cols));
}

 
class merge_queue_item {
private:
  table_view view_;
  table_ptr_type table_;
  cudf::size_type priority_;
 
  void set_priority() {
    // Smallest tables have the highest priority
    priority_ = -view_.num_rows();
  }
 
public:
  merge_queue_item(table_view const& view, table_ptr_type&& table):
  view_(view), 
  table_(std::move(table)) {
    set_priority();
  }

  explicit merge_queue_item(std::priority_queue<merge_queue_item>& queue){
    auto& item = const_cast<merge_queue_item&>(queue.top());
    view_ = item.view_;
    // Safe as priority_ is not affected by the move
    table_ = std::move(item.table_);
    set_priority();

    queue.pop();
  }

   auto& view() const { return view_; }
   auto& table() { return table_; }
 
  bool operator<(merge_queue_item const& other) const {
      return priority_ < other.priority_;
  }
};
 
table_ptr_type merge(std::vector<table_view> const& tables_to_merge,
                      std::vector<cudf::size_type> const& key_cols,
                      std::vector<cudf::order> const& column_order,
                      std::vector<cudf::null_order> const& null_precedence,
                      rmm::mr::device_memory_resource* mr,
                      cudaStream_t stream = 0) {
    // TODO add test case
    if (tables_to_merge.empty()) {
      return std::make_unique<cudf::experimental::table>();
    }
 
    auto const& first_table = tables_to_merge.front();
    const auto n_cols = first_table.num_columns();
 
    for (auto const& table: tables_to_merge) {
      CUDF_EXPECTS(n_cols == table.num_columns(),
                   "Mismatched number of columns");
      CUDF_EXPECTS(cudf::have_same_types(first_table, table),
                   "Mismatched column types");
    }
 
    CUDF_EXPECTS(!key_cols.empty(),
                 "Empty key_cols");
    CUDF_EXPECTS(key_cols.size() <= static_cast<size_t>(n_cols), 
                 "Too many values in key_cols");
 
    CUDF_EXPECTS(key_cols.size() == column_order.size(),
                 "Mismatched size between key_cols and column_order");
    CUDF_EXPECTS(column_order.size() <= static_cast<size_t>(n_cols), 
                 "Too many values in column_order");
 
    if (tables_to_merge.size() == 1 || n_cols == 0) {
      // TODO add test case
      return std::make_unique<cudf::experimental::table>(first_table);
    }
 
    // A queue of (table view, table) pairs
    std::priority_queue<merge_queue_item> merge_queue;
    // The table pointer is null if we do not own the table (input tables)
    std::for_each(tables_to_merge.begin(), 
                  tables_to_merge.end(), 
                  [&](auto const& table) { 
                    if (table.num_rows() > 0)
                      merge_queue.emplace(table, table_ptr_type()); 
                  });
    // If there is only one table in the queue, that's the final result
    while (merge_queue.size() > 1) {
      // TODO explain the traversal logic
       
      // Deallocated at the end of the block
      const auto left_table = merge_queue_item(merge_queue);
      // Deallocated at the end of the block
      const auto right_table = merge_queue_item(merge_queue);
      auto merged_table = merge(left_table.view(), 
                                right_table.view(), 
                                key_cols, 
                                column_order, 
                                null_precedence, 
                                mr, 
                                stream);
      const auto merged_table_view = merged_table->view();
      merge_queue.emplace(merged_table_view, std::move(merged_table));
    }
    if (merge_queue.empty()) {
      // TODO add test case
      return std::make_unique<cudf::experimental::table>();
    }

    return std::move(merge_queue_item(merge_queue).table());
}
 
}  // namespace detail
 
std::unique_ptr<cudf::experimental::table> merge(std::vector<table_view> const& tables_to_merge,
                                                 std::vector<cudf::size_type> const& key_cols,
                                                 std::vector<cudf::order> const& column_order,
                                                 std::vector<cudf::null_order> const& null_precedence,
                                                 rmm::mr::device_memory_resource* mr){
  return detail::merge(tables_to_merge, 
                       key_cols, 
                       column_order, 
                       null_precedence, 
                       mr);
}
 
}  // namespace experimental
}  // namespace cudf
<<<<<<< HEAD
 
=======
>>>>>>> bac00f01
<|MERGE_RESOLUTION|>--- conflicted
+++ resolved
@@ -186,12 +186,8 @@
     rmm::device_vector<order> d_column_order(column_order);
 
     auto exec_pol = rmm::exec_policy(stream);
-<<<<<<< HEAD
-    if (nullable) {
-=======
     if (nullable)
     {
->>>>>>> bac00f01
       rmm::device_vector<null_order> d_null_precedence(null_precedence);
 
       auto ineq_op =
@@ -199,10 +195,6 @@
                                                                         *rhs_device_view,
                                                                         d_column_order.data().get(),
                                                                         d_null_precedence.data().get());
-<<<<<<< HEAD
-
-=======
->>>>>>> bac00f01
         thrust::merge(exec_pol->on(stream),
                       left_begin_zip_iterator,
                       left_end_zip_iterator,
@@ -217,15 +209,6 @@
         experimental::detail::row_lexicographic_tagged_comparator<false>(*lhs_device_view,
                                                                          *rhs_device_view,
                                                                          d_column_order.data().get());
-<<<<<<< HEAD
-      thrust::merge(exec_pol->on(stream),
-                    left_begin_zip_iterator,
-                    left_end_zip_iterator,
-                    right_begin_zip_iterator,
-                    right_end_zip_iterator,
-                    merged_indices.begin(),
-                    ineq_op);
-=======
         thrust::merge(exec_pol->on(stream),
                       left_begin_zip_iterator,
                       left_end_zip_iterator,
@@ -233,7 +216,6 @@
                       right_end_zip_iterator,
                       merged_indices.begin(),
                       ineq_op);
->>>>>>> bac00f01
     }
 
     CHECK_CUDA(stream);
@@ -257,8 +239,8 @@
 {
   using index_vector = rmm::device_vector<index_type>;
   explicit column_merger(index_vector const& row_order,
-                         rmm::mr::device_memory_resource* mr = rmm::mr::get_default_resource(),
-                         cudaStream_t stream = nullptr):
+                        rmm::mr::device_memory_resource* mr = rmm::mr::get_default_resource(),
+                        cudaStream_t stream = nullptr):
     dv_row_order_(row_order),
     mr_(mr),
     stream_(stream)
@@ -319,11 +301,11 @@
                       dv_row_order_.begin(), dv_row_order_.end(),
                       merged_view.begin<Element>(),
                       [p_d_lcol, p_d_rcol] __device__ (index_type const& index_pair){
-                        auto side = thrust::get<0>(index_pair);
-                        auto index = thrust::get<1>(index_pair);
-
-                        Element val = (side == side::LEFT ? p_d_lcol[index] : p_d_rcol[index]);
-                        return val;
+                       auto side = thrust::get<0>(index_pair);
+                       auto index = thrust::get<1>(index_pair);
+
+                       Element val = (side == side::LEFT ? p_d_lcol[index] : p_d_rcol[index]);
+                       return val;
                       }
                      );
 
@@ -339,52 +321,12 @@
     return p_merged_col;
   }
 
-<<<<<<< HEAD
-  //specialization for strings
-  //
-  template<typename Element>//required: column type
-  std::enable_if_t<not cudf::is_fixed_width<Element>(),
-                   std::unique_ptr<cudf::column>>
-  operator()(cudf::column_view const& lcol, cudf::column_view const& rcol) const
-  {
-
-    auto column = strings::detail::merge<index_type>( strings_column_view(lcol),
-                                                      strings_column_view(rcol),
-                                                      dv_row_order_.begin(),
-                                                      dv_row_order_.end(),
-                                                      mr_,
-                                                      stream_);
-
-    if (lcol.has_nulls() || rcol.has_nulls()) {
-        auto merged_view = column->mutable_view();
-        materialize_bitmask(lcol,
-                            rcol,
-                            merged_view,
-                            dv_row_order_.data().get(),
-                            stream_);
-    }
-    return column;
-  }
-
-=======
->>>>>>> bac00f01
 private:
   index_vector const& dv_row_order_;
   rmm::mr::device_memory_resource* mr_;
   cudaStream_t stream_;
 };
 
-<<<<<<< HEAD
-using table_ptr_type = std::unique_ptr<cudf::experimental::table>;
- 
-table_ptr_type merge(cudf::table_view const& left_table,
-                     cudf::table_view const& right_table,
-                     std::vector<cudf::size_type> const& key_cols,
-                     std::vector<cudf::order> const& column_order,
-                     std::vector<cudf::null_order> const& null_precedence,
-                     rmm::mr::device_memory_resource* mr,
-                     cudaStream_t stream = 0) {
-=======
 // specialization for strings
 template<>
 std::unique_ptr<column> column_merger::operator()<cudf::string_view>(column_view const& lcol,
@@ -412,6 +354,8 @@
   CUDF_FAIL("dictionary not supported yet");
 }
 
+using table_ptr_type = std::unique_ptr<cudf::experimental::table>;
+
 std::unique_ptr<cudf::experimental::table> merge(cudf::table_view const& left_table,
                                                  cudf::table_view const& right_table,
                                                  std::vector<cudf::size_type> const& key_cols,
@@ -438,48 +382,40 @@
         CUDF_EXPECTS(column_order.size() <= static_cast<size_t>(left_table.num_columns()), "Too many values in column_order");
       }
 
->>>>>>> bac00f01
     //collect index columns for lhs, rhs, resp.
     //
-    const cudf::table_view index_left_view{left_table.select(key_cols)};
-    const cudf::table_view index_right_view{right_table.select(key_cols)};
-    const bool nullable = cudf::has_nulls(index_left_view) || 
-                          cudf::has_nulls(index_right_view);
-    const auto n_cols = left_table.num_columns();
+    cudf::table_view index_left_view{left_table.select(key_cols)};
+    cudf::table_view index_right_view{right_table.select(key_cols)};
+    bool nullable = cudf::has_nulls(index_left_view) || cudf::has_nulls(index_right_view);
 
     //extract merged row order according to indices:
     //
-<<<<<<< HEAD
-    const auto merged_indices = generate_merged_indices(index_left_view,
-                                                        index_right_view,
-                                                        column_order,
-                                                        null_precedence,
-                                                        nullable);
-=======
     rmm::device_vector<index_type>
       merged_indices = generate_merged_indices(index_left_view, index_right_view, column_order, null_precedence, nullable);
 
->>>>>>> bac00f01
     //create merged table:
     //
-    std::vector<std::unique_ptr<column>> merged_cols;
-    merged_cols.reserve(n_cols);
-
-    const column_merger merger{merged_indices, mr, stream};
-    transform(left_table.begin(), left_table.end(), 
-             right_table.begin(), 
-             std::back_inserter(merged_cols),
-             [&](auto& left_col, auto& right_col) {
-               return cudf::experimental::type_dispatcher(left_col.type(),
+    std::vector<std::unique_ptr<column>> v_merged_cols;
+    v_merged_cols.reserve(n_cols);
+
+    column_merger merger{merged_indices, mr, stream};
+
+    for(auto i=0;i<n_cols;++i)
+      {
+        const auto& left_col = left_table.column(i);
+        const auto& right_col= right_table.column(i);
+
+        auto merged = cudf::experimental::type_dispatcher(left_col.type(),
                                                           merger,
                                                           left_col,
                                                           right_col);
-               });
-
-    return std::make_unique<cudf::experimental::table>(std::move(merged_cols));
-}
-
- 
+        v_merged_cols.emplace_back(std::move(merged));
+      }
+
+    return std::make_unique<cudf::experimental::table>(std::move(v_merged_cols));
+}
+
+
 class merge_queue_item {
 private:
   table_view view_;
@@ -603,7 +539,4 @@
  
 }  // namespace experimental
 }  // namespace cudf
-<<<<<<< HEAD
- 
-=======
->>>>>>> bac00f01
+ 