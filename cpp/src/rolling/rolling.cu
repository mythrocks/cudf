/*
 * Copyright (c) 2019-2020, NVIDIA CORPORATION.
 *
 * Licensed under the Apache License, Version 2.0 (the "License");
 * you may not use this file except in compliance with the License.
 * You may obtain a copy of the License at
 *
 *     http://www.apache.org/licenses/LICENSE-2.0
 *
 * Unless required by applicable law or agreed to in writing, software
 * distributed under the License is distributed on an "AS IS" BASIS,
 * WITHOUT WARRANTIES OR CONDITIONS OF ANY KIND, either express or implied.
 * See the License for the specific language governing permissions and
 * limitations under the License.
 */

#include <cudf/aggregation.hpp>
#include <cudf/column/column_device_view.cuh>
#include <cudf/column/column_factories.hpp>
#include <cudf/column/column_view.hpp>
#include <cudf/copying.hpp>
#include <cudf/detail/aggregation/aggregation.cuh>
#include <cudf/detail/copy.hpp>
#include <cudf/detail/gather.hpp>
#include <cudf/detail/groupby/sort_helper.hpp>
#include <cudf/detail/nvtx/ranges.hpp>
#include <cudf/detail/utilities/cuda.cuh>
#include <cudf/rolling.hpp>
#include <cudf/types.hpp>
#include <cudf/utilities/bit.hpp>
#include <cudf/utilities/nvtx_utils.hpp>
#include <rolling/rolling_detail.hpp>
#include <rolling/rolling_jit_detail.hpp>

#include <jit/launcher.h>
#include <jit/parser.h>
#include <jit/type.h>
#include <rolling/jit/code/code.h>

#include <bit.hpp.jit>
#include <rolling_jit_detail.hpp.jit>
#include <types.hpp.jit>

#include <thrust/binary_search.h>
#include <rmm/device_scalar.hpp>

#include <memory>

namespace cudf {
namespace experimental {
namespace detail {
namespace {  // anonymous
/**
 * @brief Only count operation is executed and count is updated
 *        depending on `min_periods` and returns true if it was
 *        valid, else false.
 */
template <typename InputType,
          typename OutputType,
          typename agg_op,
          aggregation::Kind op,
          bool has_nulls>
std::enable_if_t<op == aggregation::COUNT_VALID || op == aggregation::COUNT_ALL, bool> __device__
process_rolling_window(column_device_view input,
                       mutable_column_device_view output,
                       size_type start_index,
                       size_type end_index,
                       size_type current_index,
                       size_type min_periods)
{
  // declare this as volatile to avoid some compiler optimizations that lead to incorrect results
  // for CUDA 10.0 and below (fixed in CUDA 10.1)
  volatile cudf::size_type count = 0;

  for (size_type j = start_index; j < end_index; j++) {
    if (op == aggregation::COUNT_ALL || !has_nulls || input.is_valid(j)) { count++; }
  }

  bool output_is_valid                      = (count >= min_periods);
  output.element<OutputType>(current_index) = count;

  return output_is_valid;
}

/**
 * @brief Calculates row-number within [start_index, end_index).
 *        Count is updated depending on `min_periods`
 *        Returns true if it was valid, else false.
 */
template <typename InputType,
          typename OutputType,
          typename agg_op,
          aggregation::Kind op,
          bool has_nulls>
std::enable_if_t<op == aggregation::ROW_NUMBER, bool> __device__
process_rolling_window(column_device_view input,
                       mutable_column_device_view output,
                       size_type start_index,
                       size_type end_index,
                       size_type current_index,
                       size_type min_periods)
{
  bool output_is_valid                      = ((end_index - start_index) >= min_periods);
  output.element<OutputType>(current_index) = ((current_index - start_index) + 1);

  return output_is_valid;
}

/**
 * @brief Only used for `string_view` type to get ARGMIN and ARGMAX, which
 *        will be used to gather MIN and MAX. And returns true if the
 *        operation was valid, else false.
 */
template <typename InputType,
          typename OutputType,
          typename agg_op,
          aggregation::Kind op,
          bool has_nulls>
std::enable_if_t<(op == aggregation::ARGMIN or op == aggregation::ARGMAX) and
                   std::is_same<InputType, cudf::string_view>::value,
                 bool>
  __device__ process_rolling_window(column_device_view input,
                                    mutable_column_device_view output,
                                    size_type start_index,
                                    size_type end_index,
                                    size_type current_index,
                                    size_type min_periods)
{
  // declare this as volatile to avoid some compiler optimizations that lead to incorrect results
  // for CUDA 10.0 and below (fixed in CUDA 10.1)
  volatile cudf::size_type count = 0;
  InputType val                  = agg_op::template identity<InputType>();
  OutputType val_index           = (op == aggregation::ARGMIN) ? ARGMIN_SENTINEL : ARGMAX_SENTINEL;

  for (size_type j = start_index; j < end_index; j++) {
    if (!has_nulls || input.is_valid(j)) {
      InputType element = input.element<InputType>(j);
      val               = agg_op{}(element, val);
      if (val == element) { val_index = j; }
      count++;
    }
  }

  bool output_is_valid = (count >= min_periods);
  // -1 will help identify null elements while gathering for Min and Max
  // In case of count, this would be null, so doesn't matter.
  output.element<OutputType>(current_index) = (output_is_valid) ? val_index : -1;

  // The gather mask shouldn't contain null values, so
  // always return zero
  return true;
}

/**
 * @brief Operates on only fixed-width types and returns true if the
 *        operation was valid, else false.
 */
template <typename InputType,
          typename OutputType,
          typename agg_op,
          aggregation::Kind op,
          bool has_nulls>
std::enable_if_t<!std::is_same<InputType, cudf::string_view>::value and
                   !(op == aggregation::COUNT_VALID || op == aggregation::COUNT_ALL ||
                     op == aggregation::ROW_NUMBER),
                 bool>
  __device__ process_rolling_window(column_device_view input,
                                    mutable_column_device_view output,
                                    size_type start_index,
                                    size_type end_index,
                                    size_type current_index,
                                    size_type min_periods)
{
  // declare this as volatile to avoid some compiler optimizations that lead to incorrect results
  // for CUDA 10.0 and below (fixed in CUDA 10.1)
  volatile cudf::size_type count = 0;
  OutputType val                 = agg_op::template identity<OutputType>();

  for (size_type j = start_index; j < end_index; j++) {
    if (!has_nulls || input.is_valid(j)) {
      OutputType element = input.element<InputType>(j);
      val                = agg_op{}(element, val);
      count++;
    }
  }

  bool output_is_valid = (count >= min_periods);

  // store the output value, one per thread
  cudf::detail::rolling_store_output_functor<OutputType, op == aggregation::MEAN>{}(
    output.element<OutputType>(current_index), val, count);

  return output_is_valid;
}

/**
 * @brief Computes the rolling window function
 *
 * @tparam InputType  Datatype of `input`
 * @tparam OutputType  Datatype of `output`
 * @tparam agg_op  A functor that defines the aggregation operation
 * @tparam op The aggregation operator (enum value)
 * @tparam block_size CUDA block size for the kernel
 * @tparam has_nulls true if the input column has nulls
 * @tparam PrecedingWindowIterator iterator type (inferred)
 * @tparam FollowingWindowIterator iterator type (inferred)
 * @param input Input column device view
 * @param output Output column device view
 * @param preceding_window_begin[in] Rolling window size iterator, accumulates from
 *                in_col[i-preceding_window] to in_col[i] inclusive
 * @param following_window_begin[in] Rolling window size iterator in the forward
 *                direction, accumulates from in_col[i] to
 *                in_col[i+following_window] inclusive
 * @param min_periods[in]  Minimum number of observations in window required to
 *                have a value, otherwise 0 is stored in the valid bit mask
 */
template <typename InputType,
          typename OutputType,
          typename agg_op,
          aggregation::Kind op,
          int block_size,
          bool has_nulls,
          typename PrecedingWindowIterator,
          typename FollowingWindowIterator>
__launch_bounds__(block_size) __global__
  void gpu_rolling(column_device_view input,
                   mutable_column_device_view output,
                   size_type* __restrict__ output_valid_count,
                   PrecedingWindowIterator preceding_window_begin,
                   FollowingWindowIterator following_window_begin,
                   size_type min_periods)
{
  size_type i      = blockIdx.x * block_size + threadIdx.x;
  size_type stride = block_size * gridDim.x;

  size_type warp_valid_count{0};

  auto active_threads = __ballot_sync(0xffffffff, i < input.size());
  while (i < input.size()) {
    size_type preceding_window = preceding_window_begin[i];
    size_type following_window = following_window_begin[i];

    // compute bounds
    size_type start       = min(input.size(), max(0, i - preceding_window + 1));
    size_type end         = min(input.size(), max(0, i + following_window + 1));
    size_type start_index = min(start, end);
    size_type end_index   = max(start, end);

    // aggregate
    // TODO: We should explore using shared memory to avoid redundant loads.
    //       This might require separating the kernel into a special version
    //       for dynamic and static sizes.

    volatile bool output_is_valid = false;
    output_is_valid = process_rolling_window<InputType, OutputType, agg_op, op, has_nulls>(
      input, output, start_index, end_index, i, min_periods);

    // set the mask
    cudf::bitmask_type result_mask{__ballot_sync(active_threads, output_is_valid)};

    // only one thread writes the mask
    if (0 == threadIdx.x % cudf::experimental::detail::warp_size) {
      output.set_mask_word(cudf::word_index(i), result_mask);
      warp_valid_count += __popc(result_mask);
    }

    // process next element
    i += stride;
    active_threads = __ballot_sync(active_threads, i < input.size());
  }

  // sum the valid counts across the whole block
  size_type block_valid_count =
    cudf::experimental::detail::single_lane_block_sum_reduce<block_size, 0>(warp_valid_count);

  if (threadIdx.x == 0) { atomicAdd(output_valid_count, block_valid_count); }
}

template <typename InputType>
struct rolling_window_launcher {
  template <typename T,
            typename agg_op,
            aggregation::Kind op,
            typename PrecedingWindowIterator,
            typename FollowingWindowIterator>
  size_type kernel_launcher(column_view const& input,
                            mutable_column_view& output,
                            PrecedingWindowIterator preceding_window_begin,
                            FollowingWindowIterator following_window_begin,
                            size_type min_periods,
                            std::unique_ptr<aggregation> const& agg,
                            cudaStream_t stream)
  {
    cudf::nvtx::range_push("CUDF_ROLLING_WINDOW", cudf::nvtx::color::ORANGE);

    constexpr cudf::size_type block_size = 256;
    cudf::experimental::detail::grid_1d grid(input.size(), block_size);

    auto input_device_view  = column_device_view::create(input, stream);
    auto output_device_view = mutable_column_device_view::create(output, stream);

    rmm::device_scalar<size_type> device_valid_count{0, stream};

    if (input.has_nulls()) {
      gpu_rolling<T, target_type_t<InputType, op>, agg_op, op, block_size, true>
        <<<grid.num_blocks, block_size, 0, stream>>>(*input_device_view,
                                                     *output_device_view,
                                                     device_valid_count.data(),
                                                     preceding_window_begin,
                                                     following_window_begin,
                                                     min_periods);
    } else {
      gpu_rolling<T, target_type_t<InputType, op>, agg_op, op, block_size, false>
        <<<grid.num_blocks, block_size, 0, stream>>>(*input_device_view,
                                                     *output_device_view,
                                                     device_valid_count.data(),
                                                     preceding_window_begin,
                                                     following_window_begin,
                                                     min_periods);
    }

    size_type valid_count = device_valid_count.value(stream);

    // check the stream for debugging
    CHECK_CUDA(stream);

    cudf::nvtx::range_pop();

    return valid_count;
  }

  // This launch is only for fixed width columns with valid aggregation option
  // numeric: All
  // timestamp: MIN, MAX, COUNT_VALID, COUNT_ALL, ROW_NUMBER
  // string, dictionary, list : COUNT_VALID, COUNT_ALL, ROW_NUMBER
  template <typename T,
            typename agg_op,
            aggregation::Kind op,
            typename PrecedingWindowIterator,
            typename FollowingWindowIterator>
  std::enable_if_t<cudf::detail::is_rolling_supported<T, agg_op, op>() and
                     !cudf::detail::is_rolling_string_specialization<T, agg_op, op>(),
                   std::unique_ptr<column>>
  launch(column_view const& input,
         PrecedingWindowIterator preceding_window_begin,
         FollowingWindowIterator following_window_begin,
         size_type min_periods,
         std::unique_ptr<aggregation> const& agg,
         rmm::mr::device_memory_resource* mr,
         cudaStream_t stream)
  {
    if (input.is_empty()) return empty_like(input);

    auto output = make_fixed_width_column(
      target_type(input.type(), op), input.size(), mask_state::UNINITIALIZED, stream, mr);

    cudf::mutable_column_view output_view = output->mutable_view();
    auto valid_count =
      kernel_launcher<T, agg_op, op, PrecedingWindowIterator, FollowingWindowIterator>(
        input,
        output_view,
        preceding_window_begin,
        following_window_begin,
        min_periods,
        agg,
        stream);

    output->set_null_count(output->size() - valid_count);

    return output;
  }

  // This launch is only for string specializations
  // string: MIN, MAX
  template <typename T,
            typename agg_op,
            aggregation::Kind op,
            typename PrecedingWindowIterator,
            typename FollowingWindowIterator>
  std::enable_if_t<cudf::detail::is_rolling_string_specialization<T, agg_op, op>(),
                   std::unique_ptr<column>>
  launch(column_view const& input,
         PrecedingWindowIterator preceding_window_begin,
         FollowingWindowIterator following_window_begin,
         size_type min_periods,
         std::unique_ptr<aggregation> const& agg,
         rmm::mr::device_memory_resource* mr,
         cudaStream_t stream)
  {
    if (input.is_empty()) return empty_like(input);

    auto output = make_numeric_column(cudf::data_type{cudf::experimental::type_to_id<size_type>()},
                                      input.size(),
                                      cudf::mask_state::UNINITIALIZED,
                                      stream,
                                      mr);

    cudf::mutable_column_view output_view = output->mutable_view();

    // Passing the agg_op and aggregation::Kind as constant to group them in pair, else it
    // evolves to error when try to use agg_op as compiler tries different combinations
    if (op == aggregation::MIN) {
      kernel_launcher<T,
                      DeviceMin,
                      aggregation::ARGMIN,
                      PrecedingWindowIterator,
                      FollowingWindowIterator>(input,
                                               output_view,
                                               preceding_window_begin,
                                               following_window_begin,
                                               min_periods,
                                               agg,
                                               stream);
    } else if (op == aggregation::MAX) {
      kernel_launcher<T,
                      DeviceMax,
                      aggregation::ARGMAX,
                      PrecedingWindowIterator,
                      FollowingWindowIterator>(input,
                                               output_view,
                                               preceding_window_begin,
                                               following_window_begin,
                                               min_periods,
                                               agg,
                                               stream);
    } else {
      CUDF_FAIL("MIN and MAX are the only supported aggregation types for string columns");
    }

<<<<<<< HEAD
    // If aggregation operation is MIN or MAX, then the output we got is a gather map
    if ((op == aggregation::MIN) or (op == aggregation::MAX)) {
      // The rows that represent null elements will be having negative values in gather map,
      // and that's why nullify_out_of_bounds/ignore_out_of_bounds is true.
      auto output_table = detail::gather(table_view{{input}},
                                         output->view(),
                                         experimental::detail::bounds::NO_CHECK,
                                         experimental::detail::out_of_bounds::IGNORE,
                                         experimental::detail::negative_indices::NOT_ALLOWED,
                                         mr,
                                         stream);
      output            = std::make_unique<cudf::column>(std::move(output_table->get_column(0)));
    }

    return output;
=======
    // The rows that represent null elements will be having negative values in gather map,
    // and that's why nullify_out_of_bounds/ignore_out_of_bounds is true.
    auto output_table =
      detail::gather(table_view{{input}}, output->view(), false, true, false, mr, stream);
    return std::make_unique<cudf::column>(std::move(output_table->get_column(0)));
>>>>>>> f1488b3f
  }

  // Deals with invalid column and/or aggregation options
  template <typename T,
            typename agg_op,
            aggregation::Kind op,
            typename PrecedingWindowIterator,
            typename FollowingWindowIterator>
  std::enable_if_t<!cudf::detail::is_rolling_supported<T, agg_op, op>() and
                     !cudf::detail::is_rolling_string_specialization<T, agg_op, op>(),
                   std::unique_ptr<column>>
  launch(column_view const& input,
         PrecedingWindowIterator preceding_window_begin,
         FollowingWindowIterator following_window_begin,
         size_type min_periods,
         std::unique_ptr<aggregation> const& agg,
         rmm::mr::device_memory_resource* mr,
         cudaStream_t stream)
  {
    CUDF_FAIL("Aggregation operator and/or input type combination is invalid");
  }

  template <aggregation::Kind op,
            typename PrecedingWindowIterator,
            typename FollowingWindowIterator>
  std::enable_if_t<!(op == aggregation::MEAN), std::unique_ptr<column>> operator()(
    column_view const& input,
    PrecedingWindowIterator preceding_window_begin,
    FollowingWindowIterator following_window_begin,
    size_type min_periods,
    std::unique_ptr<aggregation> const& agg,
    rmm::mr::device_memory_resource* mr,
    cudaStream_t stream)
  {
    return launch<InputType,
                  typename corresponding_operator<op>::type,
                  op,
                  PrecedingWindowIterator,
                  FollowingWindowIterator>(
      input, preceding_window_begin, following_window_begin, min_periods, agg, mr, stream);
  }

  // This variant is just to handle mean
  template <aggregation::Kind op,
            typename PrecedingWindowIterator,
            typename FollowingWindowIterator>
  std::enable_if_t<(op == aggregation::MEAN), std::unique_ptr<column>> operator()(
    column_view const& input,
    PrecedingWindowIterator preceding_window_begin,
    FollowingWindowIterator following_window_begin,
    size_type min_periods,
    std::unique_ptr<aggregation> const& agg,
    rmm::mr::device_memory_resource* mr,
    cudaStream_t stream)
  {
    return launch<InputType, cudf::DeviceSum, op, PrecedingWindowIterator, FollowingWindowIterator>(
      input, preceding_window_begin, following_window_begin, min_periods, agg, mr, stream);
  }
};

struct dispatch_rolling {
  template <typename T, typename PrecedingWindowIterator, typename FollowingWindowIterator>
  std::unique_ptr<column> operator()(column_view const& input,
                                     PrecedingWindowIterator preceding_window_begin,
                                     FollowingWindowIterator following_window_begin,
                                     size_type min_periods,
                                     std::unique_ptr<aggregation> const& agg,
                                     rmm::mr::device_memory_resource* mr,
                                     cudaStream_t stream)
  {
    return aggregation_dispatcher(agg->kind,
                                  rolling_window_launcher<T>{},
                                  input,
                                  preceding_window_begin,
                                  following_window_begin,
                                  min_periods,
                                  agg,
                                  mr,
                                  stream);
  }
};

}  // namespace

// Applies a user-defined rolling window function to the values in a column.
template <typename PrecedingWindowIterator, typename FollowingWindowIterator>
std::unique_ptr<column> rolling_window_udf(column_view const& input,

                                           PrecedingWindowIterator preceding_window,
                                           std::string const& preceding_window_str,
                                           FollowingWindowIterator following_window,
                                           std::string const& following_window_str,
                                           size_type min_periods,
                                           std::unique_ptr<aggregation> const& agg,
                                           rmm::mr::device_memory_resource* mr,
                                           cudaStream_t stream = 0)
{
  static_assert(warp_size == cudf::detail::size_in_bits<cudf::bitmask_type>(),
                "bitmask_type size does not match CUDA warp size");

  if (input.has_nulls())
    CUDF_FAIL("Currently the UDF version of rolling window does NOT support inputs with nulls.");

  cudf::nvtx::range_push("CUDF_ROLLING_WINDOW", cudf::nvtx::color::ORANGE);

  min_periods = std::max(min_periods, 0);

  auto udf_agg = static_cast<udf_aggregation*>(agg.get());

  std::string hash =
    "prog_experimental_rolling." + std::to_string(std::hash<std::string>{}(udf_agg->_source));

  std::string cuda_source;
  switch (udf_agg->kind) {
    case aggregation::Kind::PTX:
      cuda_source = cudf::experimental::rolling::jit::code::kernel_headers;
      cuda_source +=
        cudf::jit::parse_single_function_ptx(udf_agg->_source,
                                             udf_agg->_function_name,
                                             cudf::jit::get_type_name(udf_agg->_output_type),
                                             {0, 5});  // args 0 and 5 are pointers.
      cuda_source += cudf::experimental::rolling::jit::code::kernel;
      break;
    case aggregation::Kind::CUDA:
      cuda_source = cudf::experimental::rolling::jit::code::kernel_headers;
      cuda_source +=
        cudf::jit::parse_single_function_cuda(udf_agg->_source, udf_agg->_function_name);
      cuda_source += cudf::experimental::rolling::jit::code::kernel;
      break;
    default: CUDF_FAIL("Unsupported UDF type.");
  }

  std::unique_ptr<column> output = make_numeric_column(
    udf_agg->_output_type, input.size(), cudf::mask_state::UNINITIALIZED, stream, mr);

  auto output_view = output->mutable_view();
  rmm::device_scalar<size_type> device_valid_count{0, stream};

  const std::vector<std::string> compiler_flags{"-std=c++14",
                                                // Have jitify prune unused global variables
                                                "-remove-unused-globals",
                                                // suppress all NVRTC warnings
                                                "-w"};

  // Launch the jitify kernel
  cudf::jit::launcher(hash,
                      cuda_source,
                      {cudf_types_hpp,
                       cudf_utilities_bit_hpp,
                       cudf::experimental::rolling::jit::code::operation_h,
                       ___src_rolling_rolling_jit_detail_hpp},
                      compiler_flags,
                      nullptr,
                      stream)
    .set_kernel_inst("gpu_rolling_new",  // name of the kernel we are launching
                     {cudf::jit::get_type_name(input.type()),  // list of template arguments
                      cudf::jit::get_type_name(output->type()),
                      udf_agg->_operator_name,
                      preceding_window_str.c_str(),
                      following_window_str.c_str()})
    .launch(input.size(),
            cudf::jit::get_data_ptr(input),
            input.null_mask(),
            cudf::jit::get_data_ptr(output_view),
            output_view.null_mask(),
            device_valid_count.data(),
            preceding_window,
            following_window,
            min_periods);

  output->set_null_count(output->size() - device_valid_count.value(stream));

  // check the stream for debugging
  CHECK_CUDA(stream);

  cudf::nvtx::range_pop();

  return output;
}

/**
 * @copydoc cudf::experimental::rolling_window(
 *                                  column_view const& input,
 *                                  PrecedingWindowIterator preceding_window_begin,
 *                                  FollowingWindowIterator following_window_begin,
 *                                  size_type min_periods,
 *                                  std::unique_ptr<aggregation> const& agg,
 *                                  rmm::mr::device_memory_resource* mr)
 *
 * @param stream The stream to use for CUDA operations
 */
template <typename PrecedingWindowIterator, typename FollowingWindowIterator>
std::unique_ptr<column> rolling_window(column_view const& input,
                                       PrecedingWindowIterator preceding_window_begin,
                                       FollowingWindowIterator following_window_begin,
                                       size_type min_periods,
                                       std::unique_ptr<aggregation> const& agg,
                                       rmm::mr::device_memory_resource* mr,
                                       cudaStream_t stream = 0)
{
  static_assert(warp_size == cudf::detail::size_in_bits<cudf::bitmask_type>(),
                "bitmask_type size does not match CUDA warp size");

  min_periods = std::max(min_periods, 0);

  return cudf::experimental::type_dispatcher(input.type(),
                                             dispatch_rolling{},
                                             input,
                                             preceding_window_begin,
                                             following_window_begin,
                                             min_periods,
                                             agg,
                                             mr,
                                             stream);
}

}  // namespace detail

// Applies a fixed-size rolling window function to the values in a column.
std::unique_ptr<column> rolling_window(column_view const& input,
                                       size_type preceding_window,
                                       size_type following_window,
                                       size_type min_periods,
                                       std::unique_ptr<aggregation> const& agg,
                                       rmm::mr::device_memory_resource* mr)
{
  CUDF_FUNC_RANGE();
  if (input.size() == 0) return empty_like(input);
  CUDF_EXPECTS((min_periods >= 0), "min_periods must be non-negative");

  if (agg->kind == aggregation::CUDA || agg->kind == aggregation::PTX) {
    return cudf::experimental::detail::rolling_window_udf(input,
                                                          preceding_window,
                                                          "cudf::size_type",
                                                          following_window,
                                                          "cudf::size_type",
                                                          min_periods,
                                                          agg,
                                                          mr,
                                                          0);
  } else {
    auto preceding_window_begin = thrust::make_constant_iterator(preceding_window);
    auto following_window_begin = thrust::make_constant_iterator(following_window);

    return cudf::experimental::detail::rolling_window(
      input, preceding_window_begin, following_window_begin, min_periods, agg, mr, 0);
  }
}

// Applies a variable-size rolling window function to the values in a column.
std::unique_ptr<column> rolling_window(column_view const& input,
                                       column_view const& preceding_window,
                                       column_view const& following_window,
                                       size_type min_periods,
                                       std::unique_ptr<aggregation> const& agg,
                                       rmm::mr::device_memory_resource* mr)
{
  CUDF_FUNC_RANGE();
  if (preceding_window.size() == 0 || following_window.size() == 0 || input.size() == 0)
    return empty_like(input);

  CUDF_EXPECTS(preceding_window.type().id() == INT32 && following_window.type().id() == INT32,
               "preceding_window/following_window must have INT32 type");

  CUDF_EXPECTS(preceding_window.size() == input.size() && following_window.size() == input.size(),
               "preceding_window/following_window size must match input size");

  if (agg->kind == aggregation::CUDA || agg->kind == aggregation::PTX) {
    return cudf::experimental::detail::rolling_window_udf(input,
                                                          preceding_window.begin<size_type>(),
                                                          "cudf::size_type*",
                                                          following_window.begin<size_type>(),
                                                          "cudf::size_type*",
                                                          min_periods,
                                                          agg,
                                                          mr,
                                                          0);
  } else {
    return cudf::experimental::detail::rolling_window(input,
                                                      preceding_window.begin<size_type>(),
                                                      following_window.begin<size_type>(),
                                                      min_periods,
                                                      agg,
                                                      mr,
                                                      0);
  }
}

std::unique_ptr<column> grouped_rolling_window(table_view const& group_keys,
                                               column_view const& input,
                                               size_type preceding_window,
                                               size_type following_window,
                                               size_type min_periods,
                                               std::unique_ptr<aggregation> const& aggr,
                                               rmm::mr::device_memory_resource* mr)
{
  if (input.size() == 0) return empty_like(input);

  CUDF_EXPECTS((group_keys.num_columns() == 0 || group_keys.num_rows() == input.size()),
               "Size mismatch between group_keys and input vector.");

  CUDF_EXPECTS((min_periods > 0), "min_periods must be positive");

  if (group_keys.num_columns() == 0) {
    // No Groupby columns specified. Treat as one big group.
    return rolling_window(input, preceding_window, following_window, min_periods, aggr, mr);
  }

  using sort_groupby_helper = cudf::experimental::groupby::detail::sort::sort_groupby_helper;

  sort_groupby_helper helper{group_keys, cudf::null_policy::INCLUDE, cudf::sorted::YES};
  auto group_offsets{helper.group_offsets()};
  auto const& group_labels{helper.group_labels()};

  // `group_offsets` are interpreted in adjacent pairs, each pair representing the offsets
  // of the first, and one past the last elements in a group.
  //
  // If `group_offsets` is not empty, it must contain at least two offsets:
  //   a. 0, indicating the first element in `input`
  //   b. input.size(), indicating one past the last element in `input`.
  //
  // Thus, for an input of 1000 rows,
  //   0. [] indicates a single group, spanning the entire column.
  //   1  [10] is invalid.
  //   2. [0, 1000] indicates a single group, spanning the entire column (thus, equivalent to no
  //   groups.)
  //   3. [0, 500, 1000] indicates two equal-sized groups: [0,500), and [500,1000).

  assert(group_offsets.size() >= 2 && group_offsets[0] == 0 &&
         group_offsets[group_offsets.size() - 1] == input.size() &&
         "Must have at least one group.");

  auto preceding_calculator = [d_group_offsets = group_offsets.data().get(),
                               d_group_labels  = group_labels.data().get(),
                               preceding_window] __device__(size_type idx) {
    auto group_label = d_group_labels[idx];
    auto group_start = d_group_offsets[group_label];
    return thrust::minimum<size_type>{}(preceding_window,
                                        idx - group_start + 1);  // Preceding includes current row.
  };

  auto following_calculator = [d_group_offsets = group_offsets.data().get(),
                               d_group_labels  = group_labels.data().get(),
                               following_window] __device__(size_type idx) {
    auto group_label = d_group_labels[idx];
    auto group_end =
      d_group_offsets[group_label +
                      1];  // Cannot fall off the end, since offsets is capped with `input.size()`.
    return thrust::minimum<size_type>{}(following_window, (group_end - 1) - idx);
  };

  if (aggr->kind == aggregation::CUDA || aggr->kind == aggregation::PTX) {
    cudf::detail::preceding_window_wrapper grouped_preceding_window{
      group_offsets.data().get(), group_labels.data().get(), preceding_window};

    cudf::detail::following_window_wrapper grouped_following_window{
      group_offsets.data().get(), group_labels.data().get(), following_window};

    return cudf::experimental::detail::rolling_window_udf(input,
                                                          grouped_preceding_window,
                                                          "cudf::detail::preceding_window_wrapper",
                                                          grouped_following_window,
                                                          "cudf::detail::following_window_wrapper",
                                                          min_periods,
                                                          aggr,
                                                          mr,
                                                          0);
  } else {
    return cudf::experimental::detail::rolling_window(
      input,
      thrust::make_transform_iterator(thrust::make_counting_iterator<size_type>(0),
                                      preceding_calculator),
      thrust::make_transform_iterator(thrust::make_counting_iterator<size_type>(0),
                                      following_calculator),
      min_periods,
      aggr,
      mr,
      0);
  }
}

namespace {
bool is_supported_range_frame_unit(cudf::data_type const& data_type)
{
  auto id = data_type.id();
  return id == cudf::TIMESTAMP_DAYS || id == cudf::TIMESTAMP_SECONDS ||
         id == cudf::TIMESTAMP_MILLISECONDS || id == cudf::TIMESTAMP_MICROSECONDS ||
         id == cudf::TIMESTAMP_NANOSECONDS;
}

/// Fetches multiplication factor to normalize window sizes, depending on the datatype of the
/// timestamp column. Used for time-based rolling-window operations. E.g. If the timestamp column is
/// in TIMESTAMP_SECONDS, and the window sizes are specified in DAYS, the window size needs to be
/// multiplied by `24*60*60`, before comparisons with the timestamps.
size_t multiplication_factor(cudf::data_type const& data_type)
{
  // Assume timestamps.
  switch (data_type.id()) {
    case cudf::TIMESTAMP_DAYS: return 1L;
    case cudf::TIMESTAMP_SECONDS: return 24L * 60 * 60;
    case cudf::TIMESTAMP_MILLISECONDS: return 24L * 60 * 60 * 1000;
    case cudf::TIMESTAMP_MICROSECONDS: return 24L * 60 * 60 * 1000 * 1000;
    default:
      CUDF_EXPECTS(data_type.id() == cudf::TIMESTAMP_NANOSECONDS,
                   "Unexpected data-type for timestamp-based rolling window operation!");
      return 24L * 60 * 60 * 1000 * 1000 * 1000;
  }
}

// Time-range window computation, with
//   1. no grouping keys specified
//   2. timetamps in ASCENDING order.
// Treat as one single group.
template <typename TimestampImpl_t>
std::unique_ptr<column> time_range_window_ASC(column_view const& input,
                                              column_view const& timestamp_column,
                                              TimestampImpl_t preceding_window,
                                              TimestampImpl_t following_window,
                                              size_type min_periods,
                                              std::unique_ptr<aggregation> const& aggr,
                                              rmm::mr::device_memory_resource* mr)
{
  auto preceding_calculator = [d_timestamps = timestamp_column.data<TimestampImpl_t>(),
                               preceding_window] __device__(size_type idx) {
    auto group_start                = 0;
    auto lowest_timestamp_in_window = d_timestamps[idx] - preceding_window;

    return ((d_timestamps + idx) - thrust::lower_bound(thrust::seq,
                                                       d_timestamps + group_start,
                                                       d_timestamps + idx,
                                                       lowest_timestamp_in_window)) +
           1;  // Add 1, for `preceding` to account for current row.
  };

  auto following_calculator = [num_rows     = input.size(),
                               d_timestamps = timestamp_column.data<TimestampImpl_t>(),
                               following_window] __device__(size_type idx) {
    auto group_end                   = num_rows;
    auto highest_timestamp_in_window = d_timestamps[idx] + following_window;

    return (thrust::upper_bound(thrust::seq,
                                d_timestamps + idx,
                                d_timestamps + group_end,
                                highest_timestamp_in_window) -
            (d_timestamps + idx)) -
           1;
  };

  return cudf::experimental::detail::rolling_window(
    input,
    thrust::make_transform_iterator(thrust::make_counting_iterator<size_type>(0),
                                    preceding_calculator),
    thrust::make_transform_iterator(thrust::make_counting_iterator<size_type>(0),
                                    following_calculator),
    min_periods,
    aggr,
    mr);
}

// Time-range window computation, for timestamps in ASCENDING order.
template <typename TimestampImpl_t>
std::unique_ptr<column> time_range_window_ASC(
  column_view const& input,
  column_view const& timestamp_column,
  rmm::device_vector<cudf::size_type> const& group_offsets,
  rmm::device_vector<cudf::size_type> const& group_labels,
  TimestampImpl_t preceding_window,
  TimestampImpl_t following_window,
  size_type min_periods,
  std::unique_ptr<aggregation> const& aggr,
  rmm::mr::device_memory_resource* mr)
{
  auto preceding_calculator = [d_group_offsets = group_offsets.data().get(),
                               d_group_labels  = group_labels.data().get(),
                               d_timestamps    = timestamp_column.data<TimestampImpl_t>(),
                               preceding_window] __device__(size_type idx) {
    auto group_label                = d_group_labels[idx];
    auto group_start                = d_group_offsets[group_label];
    auto lowest_timestamp_in_window = d_timestamps[idx] - preceding_window;

    return ((d_timestamps + idx) - thrust::lower_bound(thrust::seq,
                                                       d_timestamps + group_start,
                                                       d_timestamps + idx,
                                                       lowest_timestamp_in_window)) +
           1;  // Add 1, for `preceding` to account for current row.
  };

  auto following_calculator = [d_group_offsets = group_offsets.data().get(),
                               d_group_labels  = group_labels.data().get(),
                               d_timestamps    = timestamp_column.data<TimestampImpl_t>(),
                               following_window] __device__(size_type idx) {
    auto group_label = d_group_labels[idx];
    auto group_end =
      d_group_offsets[group_label +
                      1];  // Cannot fall off the end, since offsets is capped with `input.size()`.
    auto highest_timestamp_in_window = d_timestamps[idx] + following_window;

    return (thrust::upper_bound(thrust::seq,
                                d_timestamps + idx,
                                d_timestamps + group_end,
                                highest_timestamp_in_window) -
            (d_timestamps + idx)) -
           1;
  };

  return cudf::experimental::detail::rolling_window(
    input,
    thrust::make_transform_iterator(thrust::make_counting_iterator<size_type>(0),
                                    preceding_calculator),
    thrust::make_transform_iterator(thrust::make_counting_iterator<size_type>(0),
                                    following_calculator),
    min_periods,
    aggr,
    mr);
}

// Time-range window computation, with
//   1. no grouping keys specified
//   2. timetamps in DESCENDING order.
// Treat as one single group.
template <typename TimestampImpl_t>
std::unique_ptr<column> time_range_window_DESC(column_view const& input,
                                               column_view const& timestamp_column,
                                               TimestampImpl_t preceding_window,
                                               TimestampImpl_t following_window,
                                               size_type min_periods,
                                               std::unique_ptr<aggregation> const& aggr,
                                               rmm::mr::device_memory_resource* mr)
{
  auto preceding_calculator = [d_timestamps = timestamp_column.data<TimestampImpl_t>(),
                               preceding_window] __device__(size_type idx) {
    auto group_start                 = 0;
    auto highest_timestamp_in_window = d_timestamps[idx] + preceding_window;

    return ((d_timestamps + idx) -
            thrust::lower_bound(thrust::seq,
                                d_timestamps + group_start,
                                d_timestamps + idx,
                                highest_timestamp_in_window,
                                thrust::greater<decltype(highest_timestamp_in_window)>())) +
           1;  // Add 1, for `preceding` to account for current row.
  };

  auto following_calculator = [num_rows     = input.size(),
                               d_timestamps = timestamp_column.data<TimestampImpl_t>(),
                               following_window] __device__(size_type idx) {
    auto group_end =
      num_rows;  // Cannot fall off the end, since offsets is capped with `input.size()`.
    auto lowest_timestamp_in_window = d_timestamps[idx] - following_window;

    return (thrust::upper_bound(thrust::seq,
                                d_timestamps + idx,
                                d_timestamps + group_end,
                                lowest_timestamp_in_window,
                                thrust::greater<decltype(lowest_timestamp_in_window)>()) -
            (d_timestamps + idx)) -
           1;
  };

  return cudf::experimental::detail::rolling_window(
    input,
    thrust::make_transform_iterator(thrust::make_counting_iterator<size_type>(0),
                                    preceding_calculator),
    thrust::make_transform_iterator(thrust::make_counting_iterator<size_type>(0),
                                    following_calculator),
    min_periods,
    aggr,
    mr);
}

// Time-range window computation, for timestamps in DESCENDING order.
template <typename TimestampImpl_t>
std::unique_ptr<column> time_range_window_DESC(
  column_view const& input,
  column_view const& timestamp_column,
  rmm::device_vector<cudf::size_type> const& group_offsets,
  rmm::device_vector<cudf::size_type> const& group_labels,
  TimestampImpl_t preceding_window,
  TimestampImpl_t following_window,
  size_type min_periods,
  std::unique_ptr<aggregation> const& aggr,
  rmm::mr::device_memory_resource* mr)
{
  auto preceding_calculator = [d_group_offsets = group_offsets.data().get(),
                               d_group_labels  = group_labels.data().get(),
                               d_timestamps    = timestamp_column.data<TimestampImpl_t>(),
                               preceding_window] __device__(size_type idx) {
    auto group_label                 = d_group_labels[idx];
    auto group_start                 = d_group_offsets[group_label];
    auto highest_timestamp_in_window = d_timestamps[idx] + preceding_window;

    return ((d_timestamps + idx) -
            thrust::lower_bound(thrust::seq,
                                d_timestamps + group_start,
                                d_timestamps + idx,
                                highest_timestamp_in_window,
                                thrust::greater<decltype(highest_timestamp_in_window)>())) +
           1;  // Add 1, for `preceding` to account for current row.
  };

  auto following_calculator = [d_group_offsets = group_offsets.data().get(),
                               d_group_labels  = group_labels.data().get(),
                               d_timestamps    = timestamp_column.data<TimestampImpl_t>(),
                               following_window] __device__(size_type idx) {
    auto group_label = d_group_labels[idx];
    auto group_end =
      d_group_offsets[group_label +
                      1];  // Cannot fall off the end, since offsets is capped with `input.size()`.
    auto lowest_timestamp_in_window = d_timestamps[idx] - following_window;

    return (thrust::upper_bound(thrust::seq,
                                d_timestamps + idx,
                                d_timestamps + group_end,
                                lowest_timestamp_in_window,
                                thrust::greater<decltype(lowest_timestamp_in_window)>()) -
            (d_timestamps + idx)) -
           1;
  };

  if (aggr->kind == aggregation::CUDA || aggr->kind == aggregation::PTX) {
    CUDF_FAIL("Time ranged rolling window does NOT (yet) support UDF.");
  } else {
    return cudf::experimental::detail::rolling_window(
      input,
      thrust::make_transform_iterator(thrust::make_counting_iterator<size_type>(0),
                                      preceding_calculator),
      thrust::make_transform_iterator(thrust::make_counting_iterator<size_type>(0),
                                      following_calculator),
      min_periods,
      aggr,
      mr,
      0);
  }
}

template <typename TimestampImpl_t>
std::unique_ptr<column> grouped_time_range_rolling_window_impl(
  column_view const& input,
  column_view const& timestamp_column,
  cudf::order const& timestamp_ordering,
  rmm::device_vector<cudf::size_type> const& group_offsets,
  rmm::device_vector<cudf::size_type> const& group_labels,
  size_type preceding_window_in_days,  // TODO: Consider taking offset-type as type_id. Assumes days
                                       // for now.
  size_type following_window_in_days,
  size_type min_periods,
  std::unique_ptr<aggregation> const& aggr,
  rmm::mr::device_memory_resource* mr)
{
  TimestampImpl_t mult_factor{
    static_cast<TimestampImpl_t>(multiplication_factor(timestamp_column.type()))};

  if (timestamp_ordering == cudf::order::ASCENDING) {
    return (group_offsets.size() == 0)
             ? time_range_window_ASC(input,
                                     timestamp_column,
                                     preceding_window_in_days * mult_factor,
                                     following_window_in_days * mult_factor,
                                     min_periods,
                                     aggr,
                                     mr)
             : time_range_window_ASC(input,
                                     timestamp_column,
                                     group_offsets,
                                     group_labels,
                                     preceding_window_in_days * mult_factor,
                                     following_window_in_days * mult_factor,
                                     min_periods,
                                     aggr,
                                     mr);
  } else {
    return (group_offsets.size() == 0)
             ? time_range_window_DESC(input,
                                      timestamp_column,
                                      preceding_window_in_days * mult_factor,
                                      following_window_in_days * mult_factor,
                                      min_periods,
                                      aggr,
                                      mr)
             : time_range_window_DESC(input,
                                      timestamp_column,
                                      group_offsets,
                                      group_labels,
                                      preceding_window_in_days * mult_factor,
                                      following_window_in_days * mult_factor,
                                      min_periods,
                                      aggr,
                                      mr);
  }
}

}  // namespace

std::unique_ptr<column> grouped_time_range_rolling_window(table_view const& group_keys,
                                                          column_view const& timestamp_column,
                                                          cudf::order const& timestamp_order,
                                                          column_view const& input,
                                                          size_type preceding_window_in_days,
                                                          size_type following_window_in_days,
                                                          size_type min_periods,
                                                          std::unique_ptr<aggregation> const& aggr,
                                                          rmm::mr::device_memory_resource* mr)
{
  if (input.size() == 0) return empty_like(input);

  CUDF_EXPECTS((group_keys.num_columns() == 0 || group_keys.num_rows() == input.size()),
               "Size mismatch between group_keys and input vector.");

  CUDF_EXPECTS((min_periods > 0), "min_periods must be positive");

  using sort_groupby_helper = cudf::experimental::groupby::detail::sort::sort_groupby_helper;
  using index_vector        = sort_groupby_helper::index_vector;

  index_vector group_offsets, group_labels;
  if (group_keys.num_columns() > 0) {
    sort_groupby_helper helper{group_keys, cudf::null_policy::INCLUDE, cudf::sorted::YES};
    group_offsets = helper.group_offsets();
    group_labels  = helper.group_labels();
  }

  // Assumes that `timestamp_column` is actually of a timestamp type.
  CUDF_EXPECTS(is_supported_range_frame_unit(timestamp_column.type()),
               "Unsupported data-type for `timestamp`-based rolling window operation!");

  return timestamp_column.type().id() == cudf::TIMESTAMP_DAYS
           ? grouped_time_range_rolling_window_impl<int32_t>(input,
                                                             timestamp_column,
                                                             timestamp_order,
                                                             group_offsets,
                                                             group_labels,
                                                             preceding_window_in_days,
                                                             following_window_in_days,
                                                             min_periods,
                                                             aggr,
                                                             mr)
           : grouped_time_range_rolling_window_impl<int64_t>(input,
                                                             timestamp_column,
                                                             timestamp_order,
                                                             group_offsets,
                                                             group_labels,
                                                             preceding_window_in_days,
                                                             following_window_in_days,
                                                             min_periods,
                                                             aggr,
                                                             mr);
}

}  // namespace experimental

}  // namespace cudf<|MERGE_RESOLUTION|>--- conflicted
+++ resolved
@@ -427,29 +427,16 @@
       CUDF_FAIL("MIN and MAX are the only supported aggregation types for string columns");
     }
 
-<<<<<<< HEAD
-    // If aggregation operation is MIN or MAX, then the output we got is a gather map
-    if ((op == aggregation::MIN) or (op == aggregation::MAX)) {
-      // The rows that represent null elements will be having negative values in gather map,
-      // and that's why nullify_out_of_bounds/ignore_out_of_bounds is true.
-      auto output_table = detail::gather(table_view{{input}},
-                                         output->view(),
-                                         experimental::detail::bounds::NO_CHECK,
-                                         experimental::detail::out_of_bounds::IGNORE,
-                                         experimental::detail::negative_indices::NOT_ALLOWED,
-                                         mr,
-                                         stream);
-      output            = std::make_unique<cudf::column>(std::move(output_table->get_column(0)));
-    }
-
-    return output;
-=======
     // The rows that represent null elements will be having negative values in gather map,
     // and that's why nullify_out_of_bounds/ignore_out_of_bounds is true.
-    auto output_table =
-      detail::gather(table_view{{input}}, output->view(), false, true, false, mr, stream);
+    auto output_table = detail::gather(table_view{{input}},
+                                       output->view(),
+                                       experimental::detail::bounds::NO_CHECK,
+                                       experimental::detail::out_of_bounds::IGNORE,
+                                       experimental::detail::negative_indices::NOT_ALLOWED,
+                                       mr,
+                                       stream);
     return std::make_unique<cudf::column>(std::move(output_table->get_column(0)));
->>>>>>> f1488b3f
   }
 
   // Deals with invalid column and/or aggregation options
