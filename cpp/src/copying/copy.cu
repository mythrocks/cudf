/*
 * Copyright (c) 2019-2020, NVIDIA CORPORATION.
 *
 * Licensed under the Apache License, Version 2.0 (the "License");
 * you may not use this file except in compliance with the License.
 * You may obtain a copy of the License at
 *
 *     http://www.apache.org/licenses/LICENSE-2.0
 *
 * Unless required by applicable law or agreed to in writing, software
 * distributed under the License is distributed on an "AS IS" BASIS,
 * WITHOUT WARRANTIES OR CONDITIONS OF ANY KIND, either express or implied.
 * See the License for the specific language governing permissions and
 * limitations under the License.
 */

#include <cudf/copying.hpp>
#include <cudf/detail/copy.hpp>
#include <cudf/detail/copy_if_else.cuh>
#include <cudf/detail/iterator.cuh>
#include <cudf/detail/nvtx/ranges.hpp>
#include <cudf/strings/string_view.cuh>

namespace cudf {
namespace detail {
namespace {
/**
 * @brief Specialization of copy_if_else_functor for string_views.
 */
template <typename T, typename Left, typename Right, typename Filter>
struct copy_if_else_functor_impl {
  std::unique_ptr<column> operator()(Left const& lhs,
                                     Right const& rhs,
                                     size_type size,
                                     bool left_nullable,
                                     bool right_nullable,
                                     Filter filter,
                                     rmm::mr::device_memory_resource* mr,
                                     cudaStream_t stream)
  {
    if (left_nullable) {
      if (right_nullable) {
        auto lhs_iter = cudf::detail::make_pair_iterator<T, true>(lhs);
        auto rhs_iter = cudf::detail::make_pair_iterator<T, true>(rhs);
        return detail::copy_if_else(true, lhs_iter, lhs_iter + size, rhs_iter, filter, mr, stream);
      }
      auto lhs_iter = cudf::detail::make_pair_iterator<T, true>(lhs);
      auto rhs_iter = cudf::detail::make_pair_iterator<T, false>(rhs);
      return detail::copy_if_else(true, lhs_iter, lhs_iter + size, rhs_iter, filter, mr, stream);
    }
    if (right_nullable) {
      auto lhs_iter = cudf::detail::make_pair_iterator<T, false>(lhs);
      auto rhs_iter = cudf::detail::make_pair_iterator<T, true>(rhs);
      return detail::copy_if_else(true, lhs_iter, lhs_iter + size, rhs_iter, filter, mr, stream);
    }
    auto lhs_iter = cudf::detail::make_pair_iterator<T, false>(lhs);
    auto rhs_iter = cudf::detail::make_pair_iterator<T, false>(rhs);
    return detail::copy_if_else(false, lhs_iter, lhs_iter + size, rhs_iter, filter, mr, stream);
  }
};

/**
 * @brief Specialization of copy_if_else_functor for string_views.
 */
template <typename Left, typename Right, typename Filter>
struct copy_if_else_functor_impl<string_view, Left, Right, Filter> {
  std::unique_ptr<column> operator()(Left const& lhs,
                                     Right const& rhs,
                                     size_type size,
                                     bool left_nullable,
                                     bool right_nullable,
                                     Filter filter,
                                     rmm::mr::device_memory_resource* mr,
                                     cudaStream_t stream)
  {
    using T = string_view;

    if (left_nullable) {
      if (right_nullable) {
        auto lhs_iter = cudf::detail::make_pair_iterator<T, true>(lhs);
        auto rhs_iter = cudf::detail::make_pair_iterator<T, true>(rhs);
        return strings::detail::copy_if_else(
          lhs_iter, lhs_iter + size, rhs_iter, filter, mr, stream);
      }
      auto lhs_iter = cudf::detail::make_pair_iterator<T, true>(lhs);
      auto rhs_iter = cudf::detail::make_pair_iterator<T, false>(rhs);
      return strings::detail::copy_if_else(lhs_iter, lhs_iter + size, rhs_iter, filter, mr, stream);
    }
    if (right_nullable) {
      auto lhs_iter = cudf::detail::make_pair_iterator<T, false>(lhs);
      auto rhs_iter = cudf::detail::make_pair_iterator<T, true>(rhs);
      return strings::detail::copy_if_else(lhs_iter, lhs_iter + size, rhs_iter, filter, mr, stream);
    }
    auto lhs_iter = cudf::detail::make_pair_iterator<T, false>(lhs);
    auto rhs_iter = cudf::detail::make_pair_iterator<T, false>(rhs);
    return strings::detail::copy_if_else(lhs_iter, lhs_iter + size, rhs_iter, filter, mr, stream);
  }
};

/**
 * @brief Specialization of copy_if_else_functor for list_views.
 */
template <typename Left, typename Right, typename Filter>
struct copy_if_else_functor_impl<list_view, Left, Right, Filter> {
  std::unique_ptr<column> operator()(Left const& lhs,
                                     Right const& rhs,
                                     size_type size,
                                     bool left_nullable,
                                     bool right_nullable,
                                     Filter filter,
                                     rmm::mr::device_memory_resource* mr,
                                     cudaStream_t stream)
  {
    CUDF_FAIL("copy_if_else not supported for list_view yet");
  }
};

/**
 * @brief Functor called by the `type_dispatcher` to invoke copy_if_else on combinations
 *        of column_view and scalar
 */
struct copy_if_else_functor {
  template <typename T, typename Left, typename Right, typename Filter>
  std::unique_ptr<column> operator()(Left const& lhs,
                                     Right const& rhs,
                                     size_type size,
                                     bool left_nullable,
                                     bool right_nullable,
                                     Filter filter,
                                     rmm::mr::device_memory_resource* mr,
                                     cudaStream_t stream)
  {
    copy_if_else_functor_impl<T, Left, Right, Filter> copier{};
    return copier(lhs, rhs, size, left_nullable, right_nullable, filter, mr, stream);
  }
};

// wrap up boolean_mask into a filter lambda
template <typename Left, typename Right>
std::unique_ptr<column> copy_if_else(Left const& lhs,
                                     Right const& rhs,
                                     bool left_nullable,
                                     bool right_nullable,
                                     column_view const& boolean_mask,
                                     rmm::mr::device_memory_resource* mr,
                                     cudaStream_t stream)
{
  CUDF_EXPECTS(lhs.type() == rhs.type(), "Both inputs must be of the same type");
  CUDF_EXPECTS(boolean_mask.type() == data_type(BOOL8),
               "Boolean mask column must be of type BOOL8");

  if (boolean_mask.size() == 0) { return cudf::make_empty_column(lhs.type()); }

  auto bool_mask_device_p             = column_device_view::create(boolean_mask);
  column_device_view bool_mask_device = *bool_mask_device_p;

  if (boolean_mask.has_nulls()) {
    auto filter = [bool_mask_device] __device__(cudf::size_type i) {
      return bool_mask_device.is_valid_nocheck(i) and bool_mask_device.element<bool>(i);
    };
    return cudf::type_dispatcher(lhs.type(),
<<<<<<< HEAD
                                               copy_if_else_functor{},
                                               lhs,
                                               rhs,
                                               boolean_mask.size(),
                                               left_nullable,
                                               right_nullable,
                                               filter,
                                               mr,
                                               stream);
=======
                                 copy_if_else_functor{},
                                 lhs,
                                 rhs,
                                 boolean_mask.size(),
                                 left_nullable,
                                 right_nullable,
                                 filter,
                                 mr,
                                 stream);
>>>>>>> 62dbd028
  } else {
    auto filter = [bool_mask_device] __device__(cudf::size_type i) {
      return bool_mask_device.element<bool>(i);
    };
    return cudf::type_dispatcher(lhs.type(),
<<<<<<< HEAD
                                               copy_if_else_functor{},
                                               lhs,
                                               rhs,
                                               boolean_mask.size(),
                                               left_nullable,
                                               right_nullable,
                                               filter,
                                               mr,
                                               stream);
=======
                                 copy_if_else_functor{},
                                 lhs,
                                 rhs,
                                 boolean_mask.size(),
                                 left_nullable,
                                 right_nullable,
                                 filter,
                                 mr,
                                 stream);
>>>>>>> 62dbd028
  }
}

};  // namespace

std::unique_ptr<column> copy_if_else(column_view const& lhs,
                                     column_view const& rhs,
                                     column_view const& boolean_mask,
                                     rmm::mr::device_memory_resource* mr,
                                     cudaStream_t stream)
{
  CUDF_EXPECTS(boolean_mask.size() == lhs.size(),
               "Boolean mask column must be the same size as lhs and rhs columns");
  CUDF_EXPECTS(lhs.size() == rhs.size(), "Both columns must be of the size");
  return copy_if_else(*column_device_view::create(lhs),
                      *column_device_view::create(rhs),
                      lhs.has_nulls(),
                      rhs.has_nulls(),
                      boolean_mask,
                      mr,
                      stream);
}

std::unique_ptr<column> copy_if_else(scalar const& lhs,
                                     column_view const& rhs,
                                     column_view const& boolean_mask,
                                     rmm::mr::device_memory_resource* mr,
                                     cudaStream_t stream)
{
  CUDF_EXPECTS(boolean_mask.size() == rhs.size(),
               "Boolean mask column must be the same size as rhs column");
  return copy_if_else(lhs,
                      *column_device_view::create(rhs),
                      !lhs.is_valid(),
                      rhs.has_nulls(),
                      boolean_mask,
                      mr,
                      stream);
}

std::unique_ptr<column> copy_if_else(column_view const& lhs,
                                     scalar const& rhs,
                                     column_view const& boolean_mask,
                                     rmm::mr::device_memory_resource* mr,
                                     cudaStream_t stream)
{
  CUDF_EXPECTS(boolean_mask.size() == lhs.size(),
               "Boolean mask column must be the same size as lhs column");
  return copy_if_else(*column_device_view::create(lhs),
                      rhs,
                      lhs.has_nulls(),
                      !rhs.is_valid(),
                      boolean_mask,
                      mr,
                      stream);
}

std::unique_ptr<column> copy_if_else(scalar const& lhs,
                                     scalar const& rhs,
                                     column_view const& boolean_mask,
                                     rmm::mr::device_memory_resource* mr,
                                     cudaStream_t stream)
{
  return copy_if_else(lhs, rhs, !lhs.is_valid(), !rhs.is_valid(), boolean_mask, mr, stream);
}

};  // namespace detail

std::unique_ptr<column> copy_if_else(column_view const& lhs,
                                     column_view const& rhs,
                                     column_view const& boolean_mask,
                                     rmm::mr::device_memory_resource* mr)
{
  CUDF_FUNC_RANGE();
  return detail::copy_if_else(lhs, rhs, boolean_mask, mr);
}

std::unique_ptr<column> copy_if_else(scalar const& lhs,
                                     column_view const& rhs,
                                     column_view const& boolean_mask,
                                     rmm::mr::device_memory_resource* mr)
{
  CUDF_FUNC_RANGE();
  return detail::copy_if_else(lhs, rhs, boolean_mask, mr);
}

std::unique_ptr<column> copy_if_else(column_view const& lhs,
                                     scalar const& rhs,
                                     column_view const& boolean_mask,
                                     rmm::mr::device_memory_resource* mr)
{
  CUDF_FUNC_RANGE();
  return detail::copy_if_else(lhs, rhs, boolean_mask, mr);
}

std::unique_ptr<column> copy_if_else(scalar const& lhs,
                                     scalar const& rhs,
                                     column_view const& boolean_mask,
                                     rmm::mr::device_memory_resource* mr)
{
  CUDF_FUNC_RANGE();
  return detail::copy_if_else(lhs, rhs, boolean_mask, mr);
}

}  // namespace cudf<|MERGE_RESOLUTION|>--- conflicted
+++ resolved
@@ -159,17 +159,6 @@
       return bool_mask_device.is_valid_nocheck(i) and bool_mask_device.element<bool>(i);
     };
     return cudf::type_dispatcher(lhs.type(),
-<<<<<<< HEAD
-                                               copy_if_else_functor{},
-                                               lhs,
-                                               rhs,
-                                               boolean_mask.size(),
-                                               left_nullable,
-                                               right_nullable,
-                                               filter,
-                                               mr,
-                                               stream);
-=======
                                  copy_if_else_functor{},
                                  lhs,
                                  rhs,
@@ -179,23 +168,11 @@
                                  filter,
                                  mr,
                                  stream);
->>>>>>> 62dbd028
   } else {
     auto filter = [bool_mask_device] __device__(cudf::size_type i) {
       return bool_mask_device.element<bool>(i);
     };
     return cudf::type_dispatcher(lhs.type(),
-<<<<<<< HEAD
-                                               copy_if_else_functor{},
-                                               lhs,
-                                               rhs,
-                                               boolean_mask.size(),
-                                               left_nullable,
-                                               right_nullable,
-                                               filter,
-                                               mr,
-                                               stream);
-=======
                                  copy_if_else_functor{},
                                  lhs,
                                  rhs,
@@ -205,7 +182,6 @@
                                  filter,
                                  mr,
                                  stream);
->>>>>>> 62dbd028
   }
 }
 
