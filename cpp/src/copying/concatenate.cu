--- conflicted
+++ resolved
@@ -314,19 +314,11 @@
   {
     return cudf::strings::detail::concatenate(views, mr, stream);
   }
-<<<<<<< HEAD
   
   template <typename T,
       std::enable_if_t<std::is_same<T, cudf::list_view>::value>* = nullptr>
   std::unique_ptr<column> operator()() {
     return cudf::lists::detail::concatenate(views, mr, stream);
-=======
-
-  template <typename T, std::enable_if_t<std::is_same<T, cudf::list_view>::value>* = nullptr>
-  std::unique_ptr<column> operator()()
-  {
-    CUDF_FAIL("list_view concatenate not yet supported");
->>>>>>> 9be46bd1
   }
 };
 
