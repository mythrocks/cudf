# Copyright (c) 2018, NVIDIA CORPORATION.

{% set version = environ.get('GIT_DESCRIBE_TAG', '0.0.0.dev').lstrip('v') + environ.get('VERSION_SUFFIX', '') %}
{% set minor_version =  version.split('.')[0] + '.' + version.split('.')[1] %}
{% set git_revision_count=environ.get('GIT_DESCRIBE_NUMBER', 0) %}
{% set cuda_version='.'.join(environ.get('CUDA_VERSION', '9.2').split('.')[:2]) %}

package:
  name: libcudf
  version: {{ version }}

source:
  path: ../../..

build:
  number: {{ git_revision_count }}
  string: cuda{{ cuda_version }}_{{ git_revision_count }}
  script_env:
    - CC
    - CXX
    - CUDAHOSTCXX
    - PARALLEL_LEVEL
    - VERSION_SUFFIX
  run_exports:
    - {{ pin_subpackage("libcudf", max_pin="x.x") }}

requirements:
  build:
    - cmake >=3.12.4
  host:
    - librmm {{ minor_version }}.*
    - libnvstrings {{ minor_version }}.*
    - cudatoolkit {{ cuda_version }}.*
    - arrow-cpp 0.14.1.*
    - double-conversion
    - rapidjson
    - flatbuffers
    - boost-cpp
    - dlpack
  run:
    - {{ pin_compatible('cudatoolkit', max_pin='x.x') }}
    - arrow-cpp 0.14.1.*
    - dlpack

test:
  commands:
    - test -f $PREFIX/lib/libcudf.so
    - test -f $PREFIX/lib/libcudftestutil.a
    - test -f $PREFIX/include/cudf/legacy/bitmask.hpp
    - test -f $PREFIX/include/cudf/legacy/column.hpp
    - test -f $PREFIX/include/cudf/legacy/table.hpp
    - test -f $PREFIX/include/cudf/utilities/legacy/nvcategory_util.hpp
    - test -f $PREFIX/include/cudf/utilities/legacy/type_dispatcher.hpp
    - test -f $PREFIX/include/cudf/utilities/legacy/wrapper_types.hpp
    - test -f $PREFIX/include/cudf/binaryop.hpp
    - test -f $PREFIX/include/cudf/convert_types.h
    - test -f $PREFIX/include/cudf/copying.hpp
    - test -f $PREFIX/include/cudf/legacy/copying.hpp
    - test -f $PREFIX/include/cudf/cudf.h
    - test -f $PREFIX/include/cudf/datetime.hpp
    - test -f $PREFIX/include/cudf/filling.hpp
    - test -f $PREFIX/include/cudf/legacy/functions.h
    - test -f $PREFIX/include/cudf/gis.hpp
    - test -f $PREFIX/include/cudf/groupby.hpp
    - test -f $PREFIX/include/cudf/legacy/io_functions.h
    - test -f $PREFIX/include/cudf/legacy/io_functions.hpp
    - test -f $PREFIX/include/cudf/legacy/io_readers.hpp
    - test -f $PREFIX/include/cudf/legacy/io_types.h
    - test -f $PREFIX/include/cudf/legacy/io_types.hpp
    - test -f $PREFIX/include/cudf/legacy/io_writers.hpp
    - test -f $PREFIX/include/cudf/ipc.hpp
<<<<<<< HEAD
    - test -f $PREFIX/include/cudf/legacy/merge.hpp
=======
    - test -f $PREFIX/include/cudf/legacy/join.hpp
    - test -f $PREFIX/include/cudf/merge.hpp
>>>>>>> 6d776b63
    - test -f $PREFIX/include/cudf/predicates.hpp
    - test -f $PREFIX/include/cudf/reduction.hpp
    - test -f $PREFIX/include/cudf/replace.hpp
    - test -f $PREFIX/include/cudf/rolling.hpp
    - test -f $PREFIX/include/cudf/legacy/search.hpp
    - test -f $PREFIX/include/cudf/stream_compaction.hpp
    - test -f $PREFIX/include/cudf/transform.hpp
    - test -f $PREFIX/include/cudf/types.h
    - test -f $PREFIX/include/cudf/types.hpp
    - test -f $PREFIX/include/cudf/unary.hpp

about:
  home: http://rapids.ai/
  license: Apache-2.0
  license_family: Apache
  license_file: LICENSE
  summary: libcudf library<|MERGE_RESOLUTION|>--- conflicted
+++ resolved
@@ -69,12 +69,8 @@
     - test -f $PREFIX/include/cudf/legacy/io_types.hpp
     - test -f $PREFIX/include/cudf/legacy/io_writers.hpp
     - test -f $PREFIX/include/cudf/ipc.hpp
-<<<<<<< HEAD
     - test -f $PREFIX/include/cudf/legacy/merge.hpp
-=======
     - test -f $PREFIX/include/cudf/legacy/join.hpp
-    - test -f $PREFIX/include/cudf/merge.hpp
->>>>>>> 6d776b63
     - test -f $PREFIX/include/cudf/predicates.hpp
     - test -f $PREFIX/include/cudf/reduction.hpp
     - test -f $PREFIX/include/cudf/replace.hpp
