--- conflicted
+++ resolved
@@ -564,7 +564,6 @@
     assert_eq(pdg, gdg)
 
 
-<<<<<<< HEAD
 def test_groupby_multi_agg_multi_groupby():
     pdf = pd.DataFrame({"a": np.random.randint(0, 5, 10),
                         "b": np.random.randint(0, 5, 10),
@@ -574,8 +573,8 @@
     pdg = pdf.groupby(["a", "b"]).agg(["sum", "max"])
     gdg = gdf.groupby(["a", "b"]).agg(["sum", "max"])
     assert_eq(pdg, gdg)
-=======
+
+
 def test_groupby_empty_dataframe():
     gdf = cudf.DataFrame({'x': [], 'y': [], 'z': []})
-    gdf.groupby(level=[0, 1])  # it doesn't crash
->>>>>>> 78acc102
+    gdf.groupby(level=[0, 1])  # it doesn't crash