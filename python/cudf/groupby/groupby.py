# Copyright (c) 2018, NVIDIA CORPORATION.

from numbers import Number

from cudf.dataframe.dataframe import DataFrame
from cudf.dataframe.series import Series
from cudf.bindings.groupby import (
    agg as cpp_agg,
    _apply_basic_agg as _cpp_apply_basic_agg
)


class SeriesGroupBy(object):
    """Wraps DataFrameGroupby with special attr methods
    """
    def __init__(self, source_series, group_series, level=None, sort=False):
        self.source_series = source_series
        self.group_series = group_series
        self.level = level
        self.sort = sort

    def __getattr__(self, attr):
        df = DataFrame()
        df['x'] = self.source_series
        if self.level is not None:
            df['y'] = self.source_series.index
        else:
            df['y'] = self.group_series
        groupby = df.groupby('y', level=self.level, sort=self.sort)
        result_df = getattr(groupby, attr)()

        def get_result():
            result_series = result_df['x']
            result_series.name = None
            idx = result_df.index
            idx.name = None
            result_series.set_index(idx)
            return result_series
        return get_result

    def agg(self, agg_types):
        df = DataFrame()
        df['x'] = self.source_series
        if self.level is not None:
            df['y'] = self.source_series.index
        else:
            df['y'] = self.group_series
        groupby = df.groupby('y').agg(agg_types)
        idx = groupby.index
        idx.name = None
        groupby.set_index(idx)
        return groupby


class Groupby(object):
    """Groupby object returned by cudf.DataFrame.groupby().
    """

    _LEVEL_0_INDEX_NAME = 'cudf_groupby_level_index'

    def __init__(self, df, by, method="hash", as_index=True, level=None):
        """
        Parameters
        ----------
        df : DataFrame
        by : str, list
            - str
                The column name to group on.
            - list
                List of *str* of the column names to group on.
        method : str, optional
            A string indicating the libgdf method to use to perform the
            group by. Valid values are "hash".
        """
        self.level = None
        self._original_index_name = None
        self._df = df
        if isinstance(by, Series):
            if len(by) != len(self._df.index):
                raise NotImplementedError("CUDF doesn't support series groupby"
                                          "with indices of arbitrary length")
            self.level = 0
            self._df[self._LEVEL_0_INDEX_NAME] = by
            self._original_index_name = self._df.index.name
            self._by = [self._LEVEL_0_INDEX_NAME]
        elif level == 0:
            self.level = level
            self._df[self._LEVEL_0_INDEX_NAME] = self._df.index
            self._original_index_name = self._df.index.name
            self._by = [self._LEVEL_0_INDEX_NAME]
        elif level and level > 0:
            raise NotImplementedError('MultiIndex not supported yet in cudf')
        else:
            self._by = [by] if isinstance(by, (str, Number)) else list(by)
        self._val_columns = [idx for idx in self._df.columns
                             if idx not in self._by]
        self._as_index = as_index
        if (method == "hash"):
            self._method = method
        else:
            msg = "Method {!r} is not a supported group by method"
            raise NotImplementedError(msg.format(method))

    def _apply_basic_agg(self, agg_type, sort_results=False):
        """
        Parameters
        ----------
        agg_type : str
            The aggregation function to run.
        """
<<<<<<< HEAD
        result = DataFrame()
        add_col_values = True

        ctx = ffi.new('gdf_context*')
        ctx.flag_sorted = 0
        ctx.flag_method = self._method
        ctx.flag_distinct = 0

        val_columns = self._val_columns
        val_columns_out = self._val_columns

        result = self._apply_agg(
            agg_type, result, add_col_values, ctx, val_columns,
            val_columns_out, sort_result=sort_results)

        # If a Groupby has one index column and one value column
        # and as_index is set, return a Series instead of a df
        if isinstance(val_columns, (str, Number)) and self._as_index:
            result_series = result[val_columns]
            idx = index.as_index(result[self._by[0]])
            if self.level == 0:
                idx.name = self._original_index_name
            else:
                idx.name = self._by[0]
            result_series = result_series.set_index(idx)
            if(self._as_index):
                result = self._apply_multiindex_or_single_index(result)
                result_series.index = result.index
            return result_series

        if(self._as_index):
            result = self._apply_multiindex_or_single_index(result)
        nvtx_range_pop()

        return result
=======
        return _cpp_apply_basic_agg(self, agg_type, sort_results=sort_results)
>>>>>>> afa2114b

    def _apply_multiindex_or_single_index(self, result):
        if 9 == len(self._by):
            idx = index.as_index(result[self._by[0]])
            idx.name = self._by[0]
            result = result.set_index(idx)
            result.drop_column(idx.name)
            return result
        else:
            levels = []
            codes = DataFrame()
            names = []
            # Note: This is an O(N^2) solution using gpu masking
            # to compute new codes for the MultiIndex. There may be
            # a faster solution that could be executed on gpu at the same
            # time the groupby is calculated.
            for by in self._by:
                level = result[by].unique()
                code = result[by]
                for idx, value in enumerate(level):
                    level_mask = code == value
                    code = code.masked_assign(idx, level_mask)
                levels.append(level)
                codes[by] = code
                names.append(by)
            from cudf import MultiIndex
            multi_index = MultiIndex(levels=levels,
                                     codes=codes,
                                     names=names)
            for by in self._by:
                result.drop_column(by)
            return result.set_index(multi_index)

    def __getitem__(self, arg):
        if isinstance(arg, (str, Number)):
            if arg not in self._val_columns:
                raise KeyError("Column not found: " + str(arg))
        else:
            for val in arg:
                if val not in self._val_columns:
                    raise KeyError("Column not found: " + str(val))
        result = self.copy()
        result._val_columns = arg
        return result

    def copy(self, deep=True):
        df = self._df.copy(deep) if deep else self._df
        result = Groupby(df, self._by)
        result._method = self._method
        result._val_columns = self._val_columns
        result.level = self.level
        result._original_index_name = self._original_index_name
        return result

    def __getattr__(self, key):
        if key != '_val_columns' and key in self._val_columns:
            return self[key]
        raise AttributeError("'Groupby' object has no attribute %r" % key)

    def min(self, sort=True):
        return self._apply_basic_agg("min", sort)

    def max(self, sort=True):
        return self._apply_basic_agg("max", sort)

    def count(self, sort=True):
        return self._apply_basic_agg("count", sort)

    def sum(self, sort=True):
        return self._apply_basic_agg("sum", sort)

    def mean(self, sort=True):
        return self._apply_basic_agg("mean", sort)

    def agg(self, args):
        """ Invoke aggregation functions on the groups.

        Parameters
        ----------
        args : dict, list, str, callable
            - str
                The aggregate function name.
            - list
                List of *str* of the aggregate function.
            - dict
                key-value pairs of source column name and list of
                aggregate functions as *str*.

        Returns
        -------
        result : DataFrame

        Notes
        -----
        Since multi-indexes aren't supported aggregation results are returned
        in columns using the naming scheme of `aggregation_columnname`.
        """
<<<<<<< HEAD
        result = DataFrame()
        add_col_values = True

        ctx = ffi.new('gdf_context*')
        ctx.flag_sorted = 0
        ctx.flag_method = self._method
        ctx.flag_distinct = 0

        sort_result = True

        # TODO: Use MultiColumn here instead of use_prefix
        # use_prefix enables old functionality - prefixing column
        # groupby names since we don't support MultiColumn quite yet
        use_prefix = 1 < len(self._val_columns) or 1 < len(args)
        if not isinstance(args, str) and isinstance(
                args, collections.abc.Sequence):
            for agg_type in args:
                val_columns_out = [agg_type + '_' +
                                   val for val in self._val_columns]
                if not use_prefix:
                    val_columns_out = self._val_columns
                result = self._apply_agg(
                    agg_type, result, add_col_values, ctx, self._val_columns,
                    val_columns_out, sort_result=sort_result)
                add_col_values = False  # we only want to add them once
            if(self._as_index):
                result = self._apply_multiindex_or_single_index(result)
        elif isinstance(args, collections.abc.Mapping):
            if (len(args.keys()) == 1):
                if(len(list(args.values())[0]) == 1):
                    sort_result = False
            for val, agg_type in args.items():

                if not isinstance(agg_type, str) and \
                       isinstance(agg_type, collections.abc.Sequence):
                    for sub_agg_type in agg_type:
                        val_columns_out = [sub_agg_type + '_' + val]
                        if not use_prefix:
                            val_columns_out = self._val_columns
                        result = self._apply_agg(sub_agg_type, result,
                                                 add_col_values, ctx, [val],
                                                 val_columns_out,
                                                 sort_result=sort_result)
                elif isinstance(agg_type, str):
                    val_columns_out = [agg_type + '_' + val]
                    if not use_prefix:
                        val_columns_out = self._val_columns
                    result = self._apply_agg(agg_type, result,
                                             add_col_values, ctx, [val],
                                             val_columns_out,
                                             sort_result=sort_result)
                add_col_values = False  # we only want to add them once
            if(self._as_index):
                result = self._apply_multiindex_or_single_index(result)
        else:
            result = self.agg([args])

        nvtx_range_pop()
        return result
=======
        return cpp_agg(self, args)
>>>>>>> afa2114b
<|MERGE_RESOLUTION|>--- conflicted
+++ resolved
@@ -108,48 +108,11 @@
         agg_type : str
             The aggregation function to run.
         """
-<<<<<<< HEAD
-        result = DataFrame()
-        add_col_values = True
-
-        ctx = ffi.new('gdf_context*')
-        ctx.flag_sorted = 0
-        ctx.flag_method = self._method
-        ctx.flag_distinct = 0
-
-        val_columns = self._val_columns
-        val_columns_out = self._val_columns
-
-        result = self._apply_agg(
-            agg_type, result, add_col_values, ctx, val_columns,
-            val_columns_out, sort_result=sort_results)
-
-        # If a Groupby has one index column and one value column
-        # and as_index is set, return a Series instead of a df
-        if isinstance(val_columns, (str, Number)) and self._as_index:
-            result_series = result[val_columns]
-            idx = index.as_index(result[self._by[0]])
-            if self.level == 0:
-                idx.name = self._original_index_name
-            else:
-                idx.name = self._by[0]
-            result_series = result_series.set_index(idx)
-            if(self._as_index):
-                result = self._apply_multiindex_or_single_index(result)
-                result_series.index = result.index
-            return result_series
-
-        if(self._as_index):
-            result = self._apply_multiindex_or_single_index(result)
-        nvtx_range_pop()
-
-        return result
-=======
         return _cpp_apply_basic_agg(self, agg_type, sort_results=sort_results)
->>>>>>> afa2114b
-
-    def _apply_multiindex_or_single_index(self, result):
-        if 9 == len(self._by):
+
+    def apply_multiindex_or_single_index(self, result):
+        if 1 == len(self._by):
+            from cudf.dataframe import index
             idx = index.as_index(result[self._by[0]])
             idx.name = self._by[0]
             result = result.set_index(idx)
@@ -244,66 +207,4 @@
         Since multi-indexes aren't supported aggregation results are returned
         in columns using the naming scheme of `aggregation_columnname`.
         """
-<<<<<<< HEAD
-        result = DataFrame()
-        add_col_values = True
-
-        ctx = ffi.new('gdf_context*')
-        ctx.flag_sorted = 0
-        ctx.flag_method = self._method
-        ctx.flag_distinct = 0
-
-        sort_result = True
-
-        # TODO: Use MultiColumn here instead of use_prefix
-        # use_prefix enables old functionality - prefixing column
-        # groupby names since we don't support MultiColumn quite yet
-        use_prefix = 1 < len(self._val_columns) or 1 < len(args)
-        if not isinstance(args, str) and isinstance(
-                args, collections.abc.Sequence):
-            for agg_type in args:
-                val_columns_out = [agg_type + '_' +
-                                   val for val in self._val_columns]
-                if not use_prefix:
-                    val_columns_out = self._val_columns
-                result = self._apply_agg(
-                    agg_type, result, add_col_values, ctx, self._val_columns,
-                    val_columns_out, sort_result=sort_result)
-                add_col_values = False  # we only want to add them once
-            if(self._as_index):
-                result = self._apply_multiindex_or_single_index(result)
-        elif isinstance(args, collections.abc.Mapping):
-            if (len(args.keys()) == 1):
-                if(len(list(args.values())[0]) == 1):
-                    sort_result = False
-            for val, agg_type in args.items():
-
-                if not isinstance(agg_type, str) and \
-                       isinstance(agg_type, collections.abc.Sequence):
-                    for sub_agg_type in agg_type:
-                        val_columns_out = [sub_agg_type + '_' + val]
-                        if not use_prefix:
-                            val_columns_out = self._val_columns
-                        result = self._apply_agg(sub_agg_type, result,
-                                                 add_col_values, ctx, [val],
-                                                 val_columns_out,
-                                                 sort_result=sort_result)
-                elif isinstance(agg_type, str):
-                    val_columns_out = [agg_type + '_' + val]
-                    if not use_prefix:
-                        val_columns_out = self._val_columns
-                    result = self._apply_agg(agg_type, result,
-                                             add_col_values, ctx, [val],
-                                             val_columns_out,
-                                             sort_result=sort_result)
-                add_col_values = False  # we only want to add them once
-            if(self._as_index):
-                result = self._apply_multiindex_or_single_index(result)
-        else:
-            result = self.agg([args])
-
-        nvtx_range_pop()
-        return result
-=======
-        return cpp_agg(self, args)
->>>>>>> afa2114b
+        return cpp_agg(self, args)