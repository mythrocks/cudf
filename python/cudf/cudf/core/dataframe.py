--- conflicted
+++ resolved
@@ -24,12 +24,9 @@
 import cudf
 import cudf._lib as libcudf
 import cudf._libxx as libcudfxx
-<<<<<<< HEAD
 from cudf._libxx.join import join
-=======
 from cudf._libxx.null_mask import MaskState, create_null_mask
 from cudf._libxx.transform import bools_to_mask
->>>>>>> 041bc3ff
 from cudf.core import column
 from cudf.core._sort import get_sorted_inds
 from cudf.core.column import (
