# Copyright (c) 2019-2020, NVIDIA CORPORATION.

import functools
import pickle
import warnings
from codecs import decode

import numpy as np
import pandas as pd
import pyarrow as pa

import nvstrings
import rmm

import cudf._lib as libcudf
import cudf._libxx as libcudfxx
import cudf._libxx.string_casting as str_cast
from cudf._lib.nvtx import nvtx_range_pop, nvtx_range_push
<<<<<<< HEAD
from cudf._libxx.null_mask import bitmask_allocation_size_bytes
from cudf._libxx.strings.capitalize import (
    capitalize as cpp_capitalize,
    title as cpp_title,
)
from cudf._libxx.strings.case import (
    swapcase as cpp_swapcase,
    to_lower as cpp_to_lower,
    to_upper as cpp_to_upper,
)
=======
>>>>>>> 9bd1c2f2
from cudf._libxx.strings.char_types import (
    is_alnum as cpp_is_alnum,
    is_alpha as cpp_is_alpha,
    is_decimal as cpp_is_decimal,
    is_digit as cpp_is_digit,
    is_lower as cpp_is_lower,
    is_numeric as cpp_is_numeric,
    is_upper as cpp_is_upper,
)
from cudf._libxx.strings.replace import (
    insert as cpp_string_insert,
    slice_replace as cpp_slice_replace,
)
from cudf._libxx.strings.substring import slice_from as cpp_slice_from
from cudf._libxx.strings.wrap import wrap as cpp_wrap
from cudf.core.buffer import Buffer
from cudf.core.column import column
from cudf.utils import utils
from cudf.utils.dtypes import is_list_like, is_scalar

_str_to_numeric_typecast_functions = {
    np.dtype("int8"): str_cast.stoi8,
    np.dtype("int16"): str_cast.stoi16,
    np.dtype("int32"): str_cast.stoi,
    np.dtype("int64"): str_cast.stol,
    np.dtype("float32"): str_cast.stof,
    np.dtype("float64"): str_cast.stod,
    np.dtype("bool"): str_cast.to_booleans,
    # TODO: support Date32 UNIX days
    # np.dtype("datetime64[D]"): str_cast.timestamp2int,
    np.dtype("datetime64[s]"): str_cast.timestamp2int,
    np.dtype("datetime64[ms]"): str_cast.timestamp2int,
    np.dtype("datetime64[us]"): str_cast.timestamp2int,
    np.dtype("datetime64[ns]"): str_cast.timestamp2int,
}

_numeric_to_str_typecast_functions = {
    np.dtype("int8"): str_cast.i8tos,
    np.dtype("int16"): str_cast.i16tos,
    np.dtype("int32"): str_cast.itos,
    np.dtype("int64"): str_cast.ltos,
    np.dtype("float32"): str_cast.ftos,
    np.dtype("float64"): str_cast.dtos,
    np.dtype("bool"): str_cast.from_booleans,
    # TODO: support Date32 UNIX days
    # np.dtype("datetime64[D]"): str_cast.int2timestamp,
    np.dtype("datetime64[s]"): str_cast.int2timestamp,
    np.dtype("datetime64[ms]"): str_cast.int2timestamp,
    np.dtype("datetime64[us]"): str_cast.int2timestamp,
    np.dtype("datetime64[ns]"): str_cast.int2timestamp,
}


class StringMethods(object):
    """
    This mimicks pandas `df.str` interface.
    """

    def __init__(self, column, parent=None):
        self._column = column
        self._parent = parent

    def __getattr__(self, attr, *args, **kwargs):
        from cudf.core.series import Series

        # TODO: Remove when all needed string compute APIs are ported
        if hasattr(self._column.nvstrings, attr):
            passed_attr = getattr(self._column.nvstrings, attr)
            if callable(passed_attr):

                @functools.wraps(passed_attr)
                def wrapper(*args, **kwargs):
                    ret = passed_attr(*args, **kwargs)
                    if isinstance(ret, nvstrings.nvstrings):
                        ret = Series(
                            column.as_column(ret),
                            index=self._parent.index,
                            name=self._parent.name,
                        )
                    return ret

                return wrapper
            else:
                return passed_attr
        else:
            raise AttributeError(attr)

    def _return_or_inplace(self, new_col, **kwargs):
        """
        Returns an object of the type of the column owner or updates the column
        of the owner (Series or Index) to mimic an inplace operation
        """
        from cudf import Series, DataFrame, MultiIndex
        from cudf.core.index import Index, as_index

        inplace = kwargs.get("inplace", False)

        if inplace:
            self._parent._mimic_inplace(new_col, inplace=True)
        else:
            expand = kwargs.get("expand", False)
            if expand or isinstance(self._parent, (DataFrame, MultiIndex)):
                # This branch indicates the passed as new_col
                # is actually a table-like data
                table = new_col
                return self._parent._constructor_expanddim(
                    {index: value for index, value in enumerate(table)},
                    index=self._parent.index,
                )
            elif isinstance(self._parent, Series):
                return Series(
                    new_col, index=self._parent.index, name=self._parent.name
                )
            elif isinstance(self._parent, Index):
                return as_index(new_col, name=self._parent.index)
            else:
                if self._parent is None:
                    return new_col
                else:
                    return self._parent._mimic_inplace(new_col, inplace=False)

    def __dir__(self):
        keys = dir(type(self))
        # TODO: Remove along with `__getattr__` above when all is ported
        return set(keys + dir(self._column.nvstrings))

    def len(self, **kwargs):
        """
        Computes the length of each element in the Series/Index.

        Returns
        -------
          Series or Index of int: A Series or Index of integer values
            indicating the length of each element in the Series or Index.
        """

        out_dev_arr = rmm.device_array(len(self._column), dtype="int32")
        ptr = libcudf.cudf.get_ctype_ptr(out_dev_arr)
        self._column.nvstrings.len(ptr)

        mask = None
        if self._column.has_nulls:
            mask = self._column.mask

        return self._return_or_inplace(
            column.build_column(
                Buffer(out_dev_arr), np.dtype("int32"), mask=mask
            ),
            **kwargs,
        )

    def cat(self, others=None, sep=None, na_rep=None, **kwargs):
        """
        Concatenate strings in the Series/Index with given separator.

        If *others* is specified, this function concatenates the Series/Index
        and elements of others element-wise. If others is not passed, then all
        values in the Series/Index are concatenated into a single string with
        a given sep.

        Parameters
        ----------
            others : Series or List of str
                Strings to be appended.
                The number of strings must match size() of this instance.
                This must be either a Series of string dtype or a Python
                list of strings.

            sep : str
                If specified, this separator will be appended to each string
                before appending the others.

            na_rep : str
                This character will take the place of any null strings
                (not empty strings) in either list.

                - If `na_rep` is None, and `others` is None, missing values in
                the Series/Index are omitted from the result.
                - If `na_rep` is None, and `others` is not None, a row
                containing a missing value in any of the columns (before
                concatenation) will have a missing value in the result.

        Returns
        -------
        concat : str or Series/Index of str dtype
            If `others` is None, `str` is returned, otherwise a `Series/Index`
            (same type as caller) of str dtype is returned.
        """
        from cudf.core import Series, Index

        if isinstance(others, StringColumn):
            others = others.nvstrings
        elif isinstance(others, Series):
            assert others.dtype == np.dtype("object")
            others = others._column.nvstrings
        elif isinstance(others, Index):
            assert others.dtype == np.dtype("object")
            others = others._values.nvstrings
        elif isinstance(others, StringMethods):
            """
            If others is a StringMethods then
            raise an exception
            """
            msg = "series.str is an accessor, not an array-like of strings."
            raise ValueError(msg)
        elif is_list_like(others) and others:
            """
            If others is a list-like object (in our case lists & tuples)
            just another Series/Index, great go ahead with concatenation.
            """

            """
            Picking first element and checking if it really adheres to
            list like conditions, if not we switch to next case

            Note: We have made a call not to iterate over the entire list as
            it could be more expensive if it was of very large size.
            Thus only doing a sanity check on just the first element of list.
            """
            first = others[0]

            if is_list_like(first) or isinstance(
                first, (Series, Index, pd.Series, pd.Index)
            ):
                """
                Internal elements in others list should also be
                list-like and not a regular string/byte
                """
                first = None
                for frame in others:
                    if not isinstance(frame, Series):
                        """
                        Make sure all inputs to .cat function call
                        are of type nvstrings so creating a Series object.
                        """
                        frame = Series(frame, dtype="str")

                    if first is None:
                        """
                        extracting nvstrings pointer since
                        `frame` is of type Series/Index and
                        first isn't yet initialized.
                        """
                        first = frame._column.nvstrings
                    else:
                        assert frame.dtype == np.dtype("object")
                        frame = frame._column.nvstrings
                        first = first.cat(frame, sep=sep, na_rep=na_rep)

                others = first
            elif not is_list_like(first):
                """
                Picking first element and checking if it really adheres to
                non-list like conditions.

                Note: We have made a call not to iterate over the entire
                list as it could be more expensive if it was of very
                large size. Thus only doing a sanity check on just the
                first element of list.
                """
                others = Series(others)
                others = others._column.nvstrings
        elif isinstance(others, (pd.Series, pd.Index)):
            others = Series(others)
            others = others._column.nvstrings

        data = self._column.nvstrings.cat(
            others=others, sep=sep, na_rep=na_rep
        )

        out = self._return_or_inplace(data, **kwargs)
        if len(out) == 1 and others is None:
            out = out[0]
        return out

    def join(self, sep):
        """
        Join lists contained as elements in the Series/Index with passed
        delimiter.
        """
        raise NotImplementedError(
            "Columns of arrays / lists are not yet " "supported"
        )

    def extract(self, pat, flags=0, expand=True, **kwargs):
        """
        Extract capture groups in the regex `pat` as columns in a DataFrame.

        For each subject string in the Series, extract groups from the first
        match of regular expression `pat`.

        Parameters
        ----------
        pat : str
            Regular expression pattern with capturing groups.
        expand : bool, default True
            If True, return DataFrame with on column per capture group.
            If False, return a Series/Index if there is one capture group or
            DataFrame if there are multiple capture groups.

        Returns
        -------
        DataFrame or Series/Index
            A DataFrame with one row for each subject string, and one column
            for each group. If `expand=False` and `pat` has only one capture
            group, then return a Series/Index.

        Notes
        -----
        The `flags` parameter is not yet supported and will raise a
        NotImplementedError if anything other than the default value is passed.
        """
        if flags != 0:
            raise NotImplementedError("`flags` parameter is not yet supported")

        out = self._column.nvstrings.extract(pat)
        if len(out) == 1 and expand is False:
            return self._return_or_inplace(out[0], **kwargs)
        else:
            kwargs.setdefault("expand", expand)
            return self._return_or_inplace(out, **kwargs)

    def contains(
        self, pat, case=True, flags=0, na=np.nan, regex=True, **kwargs
    ):
        """
        Test if pattern or regex is contained within a string of a Series or
        Index.

        Return boolean Series or Index based on whether a given pattern or
        regex is contained within a string of a Series or Index.

        Parameters
        ----------
        pat : str
            Character sequence or regular expression.
        regex : bool, default True
            If True, assumes the pattern is a regular expression.
            If False, treats the pattern as a literal string.

        Returns
        -------
        Series/Index of bool dtype
            A Series/Index of boolean dtype indicating whether the given
            pattern is contained within the string of each element of the
            Series/Index.

        Notes
        -----
        The parameters `case`, `flags`, and `na` are not yet supported and
        will raise a NotImplementedError if anything other than the default
        value is set.
        """
        if case is not True:
            raise NotImplementedError("`case` parameter is not yet supported")
        elif flags != 0:
            raise NotImplementedError("`flags` parameter is not yet supported")
        elif na is not np.nan:
            raise NotImplementedError("`na` parameter is not yet supported")

        out_dev_arr = rmm.device_array(len(self._column), dtype="bool")
        ptr = libcudf.cudf.get_ctype_ptr(out_dev_arr)
        self._column.nvstrings.contains(pat, regex=regex, devptr=ptr)

        mask = None
        if self._column.has_nulls:
            mask = self._column.mask

        return self._return_or_inplace(
            column.build_column(
                Buffer(out_dev_arr), dtype=np.dtype("bool"), mask=mask
            ),
            **kwargs,
        )

    def replace(
        self, pat, repl, n=-1, case=None, flags=0, regex=True, **kwargs
    ):
        """
        Replace occurences of pattern/regex in the Series/Index with some other
        string.

        Parameters
        ----------
        pat : str
            String to be replaced as a character sequence or regular
            expression.
        repl : str
            String to be used as replacement.
        n : int, default -1 (all)
            Number of replacements to make from the start.
        regex : bool, default True
            If True, assumes the pattern is a regular expression.
            If False, treats the pattern as a literal string.

        Returns
        -------
        Series/Index of str dtype
            A copy of the object with all matching occurrences of pat replaced
            by repl.

        Notes
        -----
        The parameters `case` and `flags` are not yet supported and will raise
        a NotImplementedError if anything other than the default value is set.
        """
        if case is not None:
            raise NotImplementedError("`case` parameter is not yet supported")
        elif flags != 0:
            raise NotImplementedError("`flags` parameter is not yet supported")

        # Pandas treats 0 as all
        if n == 0:
            n = -1

        return self._return_or_inplace(
            self._column.nvstrings.replace(pat, repl, n=n, regex=regex),
            **kwargs,
        )

    # def slice(self, start=None, stop=None, step=None, **kwargs):
    #     """
    #     Returns a substring of each string.

    #     Parameters
    #     ----------
    #     start : int
    #         Beginning position of the string to extract.
    #         Default is beginning of the each string.
    #     stop : int
    #         Ending position of the string to extract.
    #         Default is end of each string.
    #     step : int
    #         Characters that are to be captured within the specified section.
    #         Default is every character.

    #     Returns
    #     -------
    #     Series/Index of str dtype
    #         A substring of each string.

    #     """

    #     return self._return_or_inplace(
    #         cpp_slice_strings(self._column, start, stop, step), **kwargs,
    #     )

    def isdecimal(self, **kwargs):
        """
        Returns a Series/Column/Index of boolean values with True for strings
        that contain only decimal characters -- those that can be used
        to extract base10 numbers.

        Returns
        -------
        Series/Index of bool dtype

        """
        return self._return_or_inplace(cpp_is_decimal(self._column))

    def isalnum(self, **kwargs):
        """
        Returns a Series/Index of boolean values with True for strings
        that contain only alpha-numeric characters.
        Equivalent to: isalpha() or isdigit() or isnumeric() or isdecimal()

        Returns
        -------
        Series/Index of bool dtype

        """
        return self._return_or_inplace(cpp_is_alnum(self._column))

    def isalpha(self, **kwargs):
        """
        Returns a Series/Index of boolean values with True for strings
        that contain only alphabetic characters.

        Returns
        -------
        Series/Index of bool dtype

        """
        return self._return_or_inplace(cpp_is_alpha(self._column))

    def isdigit(self, **kwargs):
        """
        Returns a Series/Index of boolean values with True for strings
        that contain only decimal and digit characters.

        Returns
        -------
        Series/Index of bool dtype

        """
        return self._return_or_inplace(cpp_is_digit(self._column))

    def isnumeric(self, **kwargs):
        """
        Returns a Series/Index of boolean values with True for strings
        that contain only numeric characters. These include digit and
        numeric characters.

        Returns
        -------
        Series/Index of bool dtype

        """
        return self._return_or_inplace(cpp_is_numeric(self._column))

    def isupper(self, **kwargs):
        """
        Returns a Series/Index of boolean values with True for strings
        that contain only upper-case characters.

        Returns
        -------
        Series/Index of bool dtype

        Notes
        -----
        Results are incompatible with standard python string logic. Use caution
        when operating on data which contains non-alphabetical characters.
        """
        warnings.warn(
            "isupper currently returns False for non-cased characters whereas"
            + "Pandas returns True, this will be fixed in the near future"
        )

        return self._return_or_inplace(cpp_is_upper(self._column))

    def islower(self, **kwargs):
        """
        Returns a Series/Index of boolean values with True for strings
        that contain only lower-case characters.

        Returns
        -------
        Series/Index of bool dtype

        Notes
        -----
        Results are incompatible with standard python string logic. Use caution
        when operating on data which contains non-alphabetical characters.
        """
        warnings.warn(
            "islower currently returns False for non-cased characters whereas"
            + "Pandas returns True, this will be fixed in the near future"
        )

        return self._return_or_inplace(cpp_is_lower(self._column))

    def lower(self):
        """
        Convert each string to lowercase.
        This only applies to ASCII characters at this time.

        Examples
        --------
        >>> import nvstrings
        >>> s = nvstrings.to_device(["Hello, Friend","Goodbye, Friend"])
        >>> print(s.lower())
        ['hello, friend', 'goodbye, friend']

        """
        return self._return_or_inplace(cpp_to_lower(self._column))

    def upper(self):
        """
        Convert each string to uppercase.
        This only applies to ASCII characters at this time.

        Examples
        --------
        >>> import nvstrings
        >>> s = nvstrings.to_device(["Hello, friend","Goodbye, friend"])
        >>> print(s.upper())
        ['HELLO, FRIEND', 'GOODBYE, FRIEND']

        """
        return self._return_or_inplace(cpp_to_upper(self._column))

    def capitalize(self):
        """
        Capitalize first character of each string.
        This only applies to ASCII characters at this time.

        Examples
        --------
        >>> import nvstrings
        >>> s = nvstrings.to_device(["hello, friend","goodbye, friend"])
        >>> print(s.capitalize())
        ['Hello, friend", "Goodbye, friend"]

        """
        return self._return_or_inplace(cpp_capitalize(self._column))

    def swapcase(self):
        """
        Change each lowercase character to uppercase and vice versa.
        This only applies to ASCII characters at this time.

        Examples
        --------
        >>> import nvstrings
        >>> s = nvstrings.to_device(["Hello, Friend","Goodbye, Friend"])
        >>> print(s.swapcase())
        ['hELLO, fRIEND', 'gOODBYE, fRIEND']

        """
        return self._return_or_inplace(cpp_swapcase(self._column))

    def title(self):
        """
        Uppercase the first letter of each letter after a space
        and lowercase the rest.
        This only applies to ASCII characters at this time.

        Examples
        --------
        >>> import nvstrings
        >>> s = nvstrings.to_device(["Hello friend","goodnight moon"])
        >>> print(s.title())
        ['Hello Friend', 'Goodnight Moon']

        """
        return self._return_or_inplace(cpp_title(self._column))

    def slice_from(self, starts=0, stops=0, **kwargs):
        """
        Return substring of each string using positions for each string.

        The starts and stops parameters are of Column type.

        Parameters
        ----------
        starts : Column
            Beginning position of each the string to extract.
            Default is beginning of the each string.
        stops : Column
            Ending position of the each string to extract.
            Default is end of each string.
            Use -1 to specify to the end of that string.

        Returns
        -------
        Series/Index of str dtype
            A substring of each string using positions for each string.

        """

        return self._return_or_inplace(
            cpp_slice_from(self._column, starts, stops), **kwargs
        )

    def slice_replace(self, start=None, stop=None, repl=None, **kwargs):
        """
        Replace the specified section of each string with a new string.

        Parameters
        ----------
        start : int
            Beginning position of the string to replace.
            Default is beginning of the each string.
        stop : int
            Ending position of the string to replace.
            Default is end of each string.
        repl : str
            String to insert into the specified position values.

        Returns
        -------
        Series/Index of str dtype
            A new string with the specified section of the string
            replaced with `repl` string.

        """
        if start is None:
            start = 0

        if stop is None:
            stop = -1

        if repl is None:
            repl = ""

        from cudf._libxx.scalar import Scalar

        return self._return_or_inplace(
            cpp_slice_replace(self._column, start, stop, Scalar(repl)),
            **kwargs,
        )

    def insert(self, start=0, repl=None, **kwargs):
        """
        Insert the specified string into each string in the specified
        position.

        Parameters
        ----------
        start : int
            Beginning position of the string to replace.
            Default is beginning of the each string.
            Specify -1 to insert at the end of each string.
        repl : str
            String to insert into the specified position valus.

        Returns
        -------
        Series/Index of str dtype
            A new string series with the specified string
            inserted at the specified position.

        """
        if repl is None:
            repl = ""

        from cudf._libxx.scalar import Scalar

        return self._return_or_inplace(
            cpp_string_insert(self._column, start, Scalar(repl)), **kwargs
        )

    # def get(self, i=0, **kwargs):
    #     """
    #     Returns the character specified in each string as a new string.
    #     The nvstrings returned contains a list of single character strings.

    #     Parameters
    #     ----------
    #     i : int
    #         The character position identifying the character
    #         in each string to return.

    #     Returns
    #     -------
    #     Series/Index of str dtype
    #         A new string series with character at the position
    #         `i` of each `i` inserted at the specified position.

    #     """

    #     return self._return_or_inplace(
    #         cpp_string_get(self._column, i), **kwargs
    #     )

    def split(self, pat=None, n=-1, expand=True, **kwargs):
        """
        Split strings around given separator/delimiter.

        Splits the string in the Series/Index from the beginning, at the
        specified delimiter string.

        Parameters
        ----------
        pat : str, default ' ' (space)
            String to split on, does not yet support regular expressions.
        n : int, default -1 (all)
            Limit number of splits in output. `None`, 0, and -1 will all be
            interpreted as "all splits".

        Returns
        -------
        DataFrame
            Returns a DataFrame with each split as a column.

        Notes
        -----
        The parameter `expand` is not yet supported and will raise a
        NotImplementedError if anything other than the default value is set.
        """
        if expand is not True:
            raise NotImplementedError("`expand` parameter is not supported")

        # Pandas treats 0 as all
        if n == 0:
            n = -1

        kwargs.setdefault("expand", expand)

        return self._return_or_inplace(
            self._column.nvstrings.split(delimiter=pat, n=n), **kwargs
        )

    def wrap(self, width, **kwargs):
        """
        Wrap long strings in the Series/Index to be formatted in
        paragraphs with length less than a given width.

        Parameters
        ----------
        width : int
            Maximum line width.

        Returns
        -------
        Series or Index

        Notes
        -----
        The parameters `expand_tabsbool`, `replace_whitespace`,
        `drop_whitespace`, `break_long_words`, `break_on_hyphens`,
        `expand_tabsbool` are not yet supported and will raise a
        NotImplementedError if they are set to any value.

        This method currently achieves behavior matching R’s
        stringr library str_wrap function, the equivalent
        pandas implementation can be obtained using the
        following parameter setting:

            expand_tabs = False

            replace_whitespace = True

            drop_whitespace = True

            break_long_words = False

            break_on_hyphens = False
        """
        if not pd.api.types.is_integer(width):
            msg = f"width must be of integer type, not {type(width).__name__}"
            raise TypeError(msg)

        expand_tabs = kwargs.get("expand_tabs", None)
        if expand_tabs is True:
            raise NotImplementedError("`expand_tabs=True` is not supported")
        elif expand_tabs is None:
            warnings.warn(
                "wrap current implementation defaults to `expand_tabs`=False"
            )

        replace_whitespace = kwargs.get("replace_whitespace", True)
        if not replace_whitespace:
            raise NotImplementedError(
                "`replace_whitespace=False` is not supported"
            )

        drop_whitespace = kwargs.get("drop_whitespace", True)
        if not drop_whitespace:
            raise NotImplementedError(
                "`drop_whitespace=False` is not supported"
            )

        break_long_words = kwargs.get("break_long_words", None)
        if break_long_words is True:
            raise NotImplementedError(
                "`break_long_words=True` is not supported"
            )
        elif break_long_words is None:
            warnings.warn(
                "wrap current implementation defaults to \
                    `break_long_words`=False"
            )

        break_on_hyphens = kwargs.get("break_on_hyphens", None)
        if break_long_words is True:
            raise NotImplementedError(
                "`break_on_hyphens=True` is not supported"
            )
        elif break_on_hyphens is None:
            warnings.warn(
                "wrap current implementation defaults to \
                    `break_on_hyphens`=False"
            )

        return self._return_or_inplace(cpp_wrap(self._column, width), **kwargs)


class StringColumn(column.ColumnBase):
    """Implements operations for Columns of String type
    """

    def __init__(self, mask=None, size=None, offset=0, children=()):
        """
        Parameters
        ----------
        mask : Buffer
            The validity mask
        offset : int
            Data offset
        children : Tuple[Column]
            Two non-null columns containing the string data and offsets
            respectively
        """
        dtype = np.dtype("object")

        if size is None:
            if len(children) == 0:
                size = 0
            elif children[0].size == 0:
                size = 0
            else:
                # one less because the last element of offsets is the number of
                # bytes in the data buffer
                size = children[0].size - 1
            size = size - offset

        super().__init__(
            None, size, dtype, mask=mask, offset=offset, children=children
        )

        # TODO: Remove these once NVStrings is fully deprecated / removed
        self._nvstrings = None
        self._nvcategory = None
        self._indices = None

    @property
    def base_size(self):
        if len(self.base_children) == 0:
            return 0
        else:
            return int(
                (self.base_children[0].size - 1)
                / self.base_children[0].dtype.itemsize
            )

    def set_base_data(self, value):
        if value is not None:
            raise RuntimeError(
                "StringColumns do not use data attribute of Column, use "
                "`set_base_children` instead"
            )
        else:
            super().set_base_data(value)

    def set_base_mask(self, value):
        super().set_base_mask(value)

        # TODO: Remove these once NVStrings is fully deprecated / removed
        self._indices = None
        self._nvcategory = None
        self._nvstrings = None

    def set_base_children(self, value):
        # TODO: Implement dtype validation of the children here somehow
        super().set_base_children(value)

        # TODO: Remove these once NVStrings is fully deprecated / removed
        self._indices = None
        self._nvcategory = None
        self._nvstrings = None

    @property
    def children(self):
        if self._children is None:
            if len(self.base_children) == 0:
                self._children = ()
            elif self.offset == 0 and self.base_children[0].size == (
                self.size + 1
            ):
                self._children = self.base_children
            else:
                # First get the base columns for chars and offsets
                chars_column = self.base_children[1]
                offsets_column = self.base_children[0]

                # Shift offsets column by the parent offset.
                offsets_column = column.build_column(
                    data=offsets_column.base_data,
                    dtype=offsets_column.dtype,
                    mask=offsets_column.base_mask,
                    size=self.size + 1,
                    offset=self.offset,
                )

                # Now run a subtraction binary op to shift all of the offsets
                # by the respective number of characters relative to the
                # parent offset
                chars_offset = offsets_column[0]
                offsets_column = offsets_column.binary_operator(
                    "sub", offsets_column.dtype.type(chars_offset)
                )

                # Shift the chars offset by the new first element of the
                # offsets column
                chars_size = offsets_column[self.size]
                chars_column = column.build_column(
                    data=chars_column.base_data,
                    dtype=chars_column.dtype,
                    mask=chars_column.base_mask,
                    size=chars_size,
                    offset=chars_offset,
                )

                self._children = (offsets_column, chars_column)
        return self._children

    def __contains__(self, item):
        return True in self.str().contains(f"^{item}$")

    def __reduce__(self):
        cpumem = self.to_arrow()
        return column.as_column, (cpumem, False, np.dtype("object"))

    def str(self, parent=None):
        return StringMethods(self, parent=parent)

    def __sizeof__(self):
        n = 0
        if len(self.base_children) == 2:
            n += (
                self.base_children[0].__sizeof__()
                + self.base_children[1].__sizeof__()
            )
        if self.base_mask is not None:
            n += self.base_mask.size
        return n

    def _memory_usage(self, deep=False):
        if deep:
            return self.__sizeof__()
        else:
            return self.str().size() * self.dtype.itemsize

    def __len__(self):
        return self.size

    # TODO: Remove this once NVStrings is fully deprecated / removed
    @property
    def nvstrings(self):
        if self._nvstrings is None:
            if self.nullable:
                mask_ptr = self.mask_ptr
            else:
                mask_ptr = None
            if self.size == 0:
                self._nvstrings = nvstrings.to_device([])
            else:
                self._nvstrings = nvstrings.from_offsets(
                    self.children[1].data_ptr,
                    self.children[0].data_ptr,
                    self.size,
                    mask_ptr,
                    ncount=self.null_count,
                    bdevmem=True,
                )
        return self._nvstrings

    # TODO: Remove these once NVStrings is fully deprecated / removed
    @property
    def nvcategory(self):
        if self._nvcategory is None:
            import nvcategory as nvc

            self._nvcategory = nvc.from_strings(self.nvstrings)
        return self._nvcategory

    @nvcategory.setter
    def nvcategory(self, nvc):
        self._nvcategory = nvc

    def _set_mask(self, value):
        # TODO: Remove these once NVStrings is fully deprecated / removed
        self._nvstrings = None
        self._nvcategory = None
        self._indices = None

        super()._set_mask(value)

    @property
    def indices(self):
        if self._indices is None:
            out_dev_arr = rmm.device_array(
                self.nvcategory.size(), dtype="int32"
            )
            ptr = libcudf.cudf.get_ctype_ptr(out_dev_arr)
            self.nvcategory.values(devptr=ptr)
            self._indices = out_dev_arr
        return self._indices

    @property
    def _nbytes(self):
        if self.size == 0:
            return 0
        else:
            return self.children[1].size

    def as_numerical_column(self, dtype, **kwargs):

        mem_dtype = np.dtype(dtype)
        str_dtype = mem_dtype
        out_dtype = mem_dtype

        if mem_dtype.type is np.datetime64:
            if "format" not in kwargs:
                if len(self) > 0:
                    # infer on host from the first not na element
                    fmt = pd.core.tools.datetimes._guess_datetime_format(
                        self[self.notna()][0]
                    )
                    kwargs.update(format=fmt)
        kwargs.update(dtype=out_dtype)

        return _str_to_numeric_typecast_functions[str_dtype](self, **kwargs)

    def as_datetime_column(self, dtype, **kwargs):
        return self.as_numerical_column(dtype, **kwargs)

    def as_string_column(self, dtype, **kwargs):
        return self

    def to_arrow(self):
        if len(self) == 0:
            sbuf = np.empty(0, dtype="int8")
            obuf = np.empty(0, dtype="int32")
            nbuf = None
        else:
            sbuf = self.children[1].data.to_host_array().view("int8")
            obuf = self.children[0].data.to_host_array().view("int32")
            nbuf = None
            if self.null_count > 0:
                nbuf = self.mask.to_host_array().view("int8")
                nbuf = pa.py_buffer(nbuf)

        sbuf = pa.py_buffer(sbuf)
        obuf = pa.py_buffer(obuf)

        if self.null_count == len(self):
            return pa.NullArray.from_buffers(
                pa.null(), len(self), [pa.py_buffer((b""))], self.null_count
            )
        else:
            return pa.StringArray.from_buffers(
                len(self), obuf, sbuf, nbuf, self.null_count
            )

    def to_pandas(self, index=None):
        pd_series = self.to_arrow().to_pandas()
        if index is not None:
            pd_series.index = index
        return pd_series

    def to_array(self, fillna=None):
        """Get a dense numpy array for the data.

        Notes
        -----

        if ``fillna`` is ``None``, null values are skipped.  Therefore, the
        output size could be smaller.

        Raises
        ------
        ``NotImplementedError`` if there are nulls
        """
        if fillna is not None:
            warnings.warn("fillna parameter not supported for string arrays")

        return self.to_arrow().to_pandas().values

    def serialize(self):
        header = {"null_count": self.null_count}
        header["type-serialized"] = pickle.dumps(type(self))
        frames = []
        sub_headers = []

        for item in self.children:
            sheader, sframes = item.serialize()
            sub_headers.append(sheader)
            frames.extend(sframes)

        if self.null_count > 0:
            frames.append(self.mask)

        header["subheaders"] = sub_headers
        header["frame_count"] = len(frames)
        return header, frames

    @classmethod
    def deserialize(cls, header, frames):
        # Deserialize the mask, value, and offset frames
        buffers = [Buffer(each_frame) for each_frame in frames]

        if header["null_count"] > 0:
            nbuf = buffers[2]
        else:
            nbuf = None

        children = []
        for h, b in zip(header["subheaders"], buffers[:2]):
            column_type = pickle.loads(h["type-serialized"])
            children.append(column_type.deserialize(h, [b]))

        col = column.build_column(
            data=None, dtype="str", mask=nbuf, children=tuple(children)
        )
        return col

    def unordered_compare(self, cmpop, rhs):
        return _string_column_binop(self, rhs, op=cmpop)

    def find_and_replace(self, to_replace, replacement, all_nan):
        """
        Return col with *to_replace* replaced with *value*
        """
        to_replace = column.as_column(to_replace, dtype=self.dtype)
        replacement = column.as_column(replacement, dtype=self.dtype)
        return libcudfxx.replace.replace(self, to_replace, replacement)

    def fillna(self, fill_value):
        if not is_scalar(fill_value):
            fill_value = column.as_column(fill_value, dtype=self.dtype)
        return libcudfxx.replace.replace_nulls(self, fill_value)

    def _find_first_and_last(self, value):
        found_indices = self.str().contains(f"^{value}$")
        found_indices = libcudfxx.unary.cast(found_indices, dtype=np.int32)
        first = column.as_column(found_indices).find_first_value(1)
        last = column.as_column(found_indices).find_last_value(1)
        return first, last

    def find_first_value(self, value, closest=False):
        return self._find_first_and_last(value)[0]

    def find_last_value(self, value, closest=False):
        return self._find_first_and_last(value)[1]

    def normalize_binop_value(self, other):
        if isinstance(other, column.Column):
            return other.astype(self.dtype)
        elif isinstance(other, str) or other is None:
            col = utils.scalar_broadcast_to(
                other, size=len(self), dtype="object"
            )
            return col
        else:
            raise TypeError("cannot broadcast {}".format(type(other)))

    def default_na_value(self):
        return None

    def binary_operator(self, binop, rhs, reflect=False):
        lhs = self
        if reflect:
            lhs, rhs = rhs, lhs
        if isinstance(rhs, StringColumn) and binop == "add":
            return lhs.str().cat(others=rhs)
        else:
            msg = "{!r} operator not supported between {} and {}"
            raise TypeError(msg.format(binop, type(self), type(rhs)))

    def sum(self, dtype=None):
        # Should we be raising here? Pandas can't handle the mix of strings and
        # None and throws, but we already have a test that looks to ignore
        # nulls and returns anyway.

        # if self.null_count > 0:
        #     raise ValueError("Cannot get sum of string column with nulls")

        if len(self) == 0:
            return ""
        return decode(self.children[1].data.to_host_array(), encoding="utf-8")

    @property
    def is_unique(self):
        return len(self.unique()) == len(self)

    @property
    def is_monotonic_increasing(self):
        if not hasattr(self, "_is_monotonic_increasing"):
            if self.nullable and self.has_nulls:
                self._is_monotonic_increasing = False
            else:
                self._is_monotonic_increasing = libcudf.issorted.issorted(
                    columns=[self]
                )
        return self._is_monotonic_increasing

    @property
    def is_monotonic_decreasing(self):
        if not hasattr(self, "_is_monotonic_decreasing"):
            if self.nullable and self.has_nulls:
                self._is_monotonic_decreasing = False
            else:
                self._is_monotonic_decreasing = libcudf.issorted.issorted(
                    columns=[self], descending=[1]
                )
        return self._is_monotonic_decreasing

    @property
    def __cuda_array_interface__(self):
        raise NotImplementedError(
            "Strings are not yet supported via `__cuda_array_interface__`"
        )

    def _mimic_inplace(self, other_col, inplace=False):
        out = super()._mimic_inplace(other_col, inplace=inplace)
        if inplace:
            # TODO: Remove these once NVStrings is fully deprecated / removed
            self._nvstrings = other_col._nvstrings
            self._nvcategory = other_col._nvcategory
            self._indices = other_col._indices

        return out


def _string_column_binop(lhs, rhs, op):
    nvtx_range_push("CUDF_BINARY_OP", "orange")
    # Allocate output
    masked = lhs.nullable or rhs.nullable
    out = column.column_empty_like(lhs, dtype="bool", masked=masked)
    # Call and fix null_count
    _ = libcudf.binops.apply_op(lhs=lhs, rhs=rhs, out=out, op=op)
    nvtx_range_pop()
    return out<|MERGE_RESOLUTION|>--- conflicted
+++ resolved
@@ -16,8 +16,6 @@
 import cudf._libxx as libcudfxx
 import cudf._libxx.string_casting as str_cast
 from cudf._lib.nvtx import nvtx_range_pop, nvtx_range_push
-<<<<<<< HEAD
-from cudf._libxx.null_mask import bitmask_allocation_size_bytes
 from cudf._libxx.strings.capitalize import (
     capitalize as cpp_capitalize,
     title as cpp_title,
@@ -27,8 +25,6 @@
     to_lower as cpp_to_lower,
     to_upper as cpp_to_upper,
 )
-=======
->>>>>>> 9bd1c2f2
 from cudf._libxx.strings.char_types import (
     is_alnum as cpp_is_alnum,
     is_alpha as cpp_is_alpha,
