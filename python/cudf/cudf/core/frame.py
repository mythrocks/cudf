import functools
import itertools
import warnings
from collections import OrderedDict

import cupy
import numpy as np
import pandas as pd
from pandas.api.types import is_dtype_equal

import cudf
import cudf._lib as libcudf
from cudf._lib.scalar import Scalar
from cudf.core import column
from cudf.core.column import as_column, build_categorical_column
from cudf.utils.dtypes import (
    is_categorical_dtype,
    is_datetime_dtype,
    is_numerical_dtype,
    is_scalar,
    is_string_dtype,
    min_scalar_type,
)


class Frame(libcudf.table.Table):
    """
    Frame: A collection of Column objects with an optional index.

    Parameters
    ----------
    data : OrderedColumnDict
        An OrderedColumnDict mapping column names to Columns
    index : Table
        A Frame representing the (optional) index columns.
    """

    @classmethod
    def _from_table(cls, table):
        return cls(table._data, index=table._index)

    @classmethod
    def _concat(cls, objs, axis=0, ignore_index=False):

        # shallow-copy the input DFs in case the same DF instance
        # is concatenated with itself
        objs = [f.copy(deep=False) for f in objs]

        libcudf.nvtx.range_push("CUDF_CONCAT", "orange")

        from cudf.core.index import as_index
        from cudf.core.column.column import column_empty
        from cudf.core.column.column import build_categorical_column

        # Create a dictionary of the common, non-null columns
        def get_non_null_cols_and_dtypes(col_idxs, list_of_columns):
            # A mapping of {idx: np.dtype}
            dtypes = dict()
            # A mapping of {idx: [...columns]}, where `[...columns]`
            # is a list of columns with at least one valid value for each
            # column name across all input dataframes
            non_null_columns = dict()
            for idx in col_idxs:
                for cols in list_of_columns:
                    # Skip columns not in this frame
                    if idx >= len(cols) or cols[idx] is None:
                        continue
                    # Store the first dtype we find for a column, even if it's
                    # all-null. This ensures we always have at least one dtype
                    # for each name. This dtype will be overwritten later if a
                    # non-null Column with the same name is found.
                    if idx not in dtypes:
                        dtypes[idx] = cols[idx].dtype
                    if cols[idx].valid_count > 0:
                        if idx not in non_null_columns:
                            non_null_columns[idx] = [cols[idx]]
                        else:
                            non_null_columns[idx].append(cols[idx])
            return non_null_columns, dtypes

        def find_common_dtypes_and_categories(non_null_columns, dtypes):
            # A mapping of {idx: categories}, where `categories` is a
            # column of all the unique categorical values from each
            # categorical column across all input dataframes
            categories = dict()
            for idx, cols in non_null_columns.items():
                # default to the first non-null dtype
                dtypes[idx] = cols[0].dtype
                # If all the non-null dtypes are int/float, find a common dtype
                if all(is_numerical_dtype(col.dtype) for col in cols):
                    dtypes[idx] = np.find_common_type(
                        [col.dtype for col in cols], []
                    )
                # If all categorical dtypes, combine the categories
                elif all(is_categorical_dtype(col.dtype) for col in cols):
                    # Combine and de-dupe the categories
                    categories[idx] = (
                        cudf.concat([col.cat().categories for col in cols])
                        .to_series()
                        .drop_duplicates()
                        ._column
                    )
                    # Set the column dtype to the codes' dtype. The categories
                    # will be re-assigned at the end
                    dtypes[idx] = min_scalar_type(len(categories[idx]))
                # Otherwise raise an error if columns have different dtypes
                elif not all(
                    is_dtype_equal(c.dtype, dtypes[idx]) for c in cols
                ):
                    raise ValueError("All columns must be the same type")
            return categories

        def cast_cols_to_common_dtypes(
            col_idxs, list_of_columns, dtypes, categories
        ):
            # Cast all columns to a common dtype, assign combined categories,
            # and back-fill missing columns with all-null columns
            for idx in col_idxs:
                dtype = dtypes[idx]
                for cols in list_of_columns:
                    # If column not in this df, fill with an all-null column
                    if idx >= len(cols) or cols[idx] is None:
                        n = len(next(filter(lambda x: x is not None, cols)))
                        cols[idx] = column_empty(n, dtype, masked=True)
                    else:
                        # If column is categorical, rebase the codes with the
                        # combined categories, and cast the new codes to the
                        # min-scalar-sized dtype
                        if idx in categories:
                            cols[idx] = (
                                cols[idx]
                                .cat()
                                ._set_categories(
                                    categories[idx], is_unique=True
                                )
                                .codes
                            )
                        cols[idx] = cols[idx].astype(dtype)

        def reassign_categories(categories, cols, col_idxs):
            for name, idx in zip(cols, col_idxs):
                if idx in categories:
                    cols[name] = build_categorical_column(
                        categories=categories[idx],
                        codes=as_column(
                            cols[name].base_data, dtype=cols[name].dtype
                        ),
                        mask=cols[name].base_mask,
                        offset=cols[name].offset,
                        size=cols[name].size,
                    )

        # Get a list of the unique table column names
        names = [name for f in objs for name in f._column_names]
        names = list(OrderedDict.fromkeys(names).keys())

        # Combine the index and table columns for each Frame into a
        # list of [...index_cols, ...table_cols]. If a table is
        # missing a column, that list will have None in the slot instead
        columns = [
            ([] if ignore_index else list(f._index._data.columns))
            + [f[name]._column if name in f else None for name in names]
            for i, f in enumerate(objs)
        ]

        # Get a list of the combined index and table column indices
        indices = list(range(functools.reduce(max, map(len, columns))))
        # The position of the first table colum in each
        # combined index + table columns list
        first_data_column_position = len(indices) - len(names)

        # Get the non-null columns and their dtypes
        non_null_cols, dtypes = get_non_null_cols_and_dtypes(indices, columns)

        # Infer common dtypes between numeric columns
        # and combine CategoricalColumn categories
        categories = find_common_dtypes_and_categories(non_null_cols, dtypes)

        # Cast all columns to a common dtype, assign combined categories,
        # and back-fill missing columns with all-null columns
        cast_cols_to_common_dtypes(indices, columns, dtypes, categories)

        # Construct input tables with the index and data columns in the same
        # order. This strips the given index/column names and replaces the
        # names with their integer positions in the `cols` list
        tables = []
        for i, cols in enumerate(columns):
            table_cols = cols[first_data_column_position:]
            table_names = indices[first_data_column_position:]
            table = cls(data=dict(zip(table_names, table_cols)))
            if 1 == first_data_column_position:
                table._index = as_index(cols[0])
            elif first_data_column_position > 1:
                index_cols = cols[:first_data_column_position]
                index_names = indices[:first_data_column_position]
                table._index = cls(data=dict(zip(index_names, index_cols)))
            tables.append(table)

        # Concatenate the Tables
        out = cls._from_table(
            libcudf.concat.concat_tables(tables, ignore_index=ignore_index)
        )

        # Reassign the categories for any categorical table cols
        reassign_categories(
            categories, out._data, indices[first_data_column_position:]
        )

        # Reassign the categories for any categorical index cols
        reassign_categories(
            categories, out._index._data, indices[:first_data_column_position]
        )

        # Reassign index and column names
        if isinstance(objs[0].columns, pd.MultiIndex):
            out.columns = objs[0].columns
        else:
            out.columns = names

        out._index.name = objs[0]._index.name
        out._index.names = objs[0]._index.names

        libcudf.nvtx.range_pop()

        return out

    def _get_columns_by_label(self, labels, downcast=False):
        """
        Returns columns of the Frame specified by `labels`

        If downcast is True, try and downcast from a DataFrame to a Series
        """
        new_data = self._data.get_by_label(labels)
        if downcast:
            if is_scalar(labels):
                nlevels = 1
            elif isinstance(labels, tuple):
                nlevels = len(labels)
            if self._data.multiindex is False or nlevels == self._data.nlevels:
                return self._constructor_sliced(
                    new_data, name=labels, index=self.index
                )
        return self._constructor(
            new_data, columns=new_data.to_pandas_index(), index=self.index
        )

    def _get_columns_by_index(self, indices):
        """
        Returns columns of the Frame specified by `labels`

        """
        data = self._data.get_by_index(indices)
        return self._constructor(
            data, columns=data.to_pandas_index(), index=self.index
        )

    def _gather(self, gather_map):
        if not pd.api.types.is_integer_dtype(gather_map.dtype):
            gather_map = gather_map.astype("int32")
        result = self.__class__._from_table(
            libcudf.copying.gather(self, as_column(gather_map))
        )
        result._copy_categories(self)
        return result

    def _hash(self, initial_hash_values=None):
        return libcudf.hash.hash(self, initial_hash_values)

    def _hash_partition(
        self, columns_to_hash, num_partitions, keep_index=True
    ):
        output, offsets = libcudf.hash.hash_partition(
            self, columns_to_hash, num_partitions, keep_index
        )
        output = self.__class__._from_table(output)
        output._copy_categories(self, include_index=keep_index)
        return output, offsets

    def _as_column(self):
        """
        _as_column : Converts a single columned Frame to Column
        """
        assert (
            self._num_columns == 1
            and self._index is None
            and self._column_names[0] is None
        ), """There should be only one data column,
            no index and None as the name to use this method"""

        return self._data[None].copy(deep=False)

    def _scatter(self, key, value):
        result = self._from_table(libcudf.copying.scatter(value, key, self))

        result._copy_categories(self)
        return result

    def _empty_like(self, keep_index=True):
        result = self._from_table(
            libcudf.copying.table_empty_like(self, keep_index)
        )

        result._copy_categories(self, include_index=keep_index)
        return result

    def _slice(self, arg):
        """
       _slice : slice the frame as per the arg

       Parameters
       ----------
       arg : should always be of type slice and doesn't handle step

       """
        from cudf.core.index import RangeIndex

        num_rows = len(self)
        if num_rows == 0:
            return self
        start, stop, stride = arg.indices(num_rows)

        if stride is not None and stride != 1:
            raise ValueError(
                """Step size is not supported other than None and 1"""
            )

        # This is just to handle RangeIndex type, stop
        # it from materializing unnecessarily
        keep_index = True
        if self.index is not None and isinstance(self.index, RangeIndex):
            keep_index = False

        if start < 0:
            start = start + num_rows
        if stop < 0:
            stop = stop + num_rows

        if start > stop:
            return self._empty_like(keep_index)
        else:
            start = len(self) if start > num_rows else start
            stop = len(self) if stop > num_rows else stop

            result = self._from_table(
                libcudf.copying.table_slice(self, [start, stop], keep_index)[0]
            )

            result._copy_categories(self, include_index=keep_index)
            # Adding index of type RangeIndex back to
            # result
            if keep_index is False and self.index is not None:
                result.index = self.index[start:stop]
            result.columns = self.columns
            return result

    def _normalize_scalars(self, other):
        """
        Try to normalizes scalar values as per self dtype
        """
        if (
            other is not None
            and (isinstance(other, float) and not np.isnan(other))
        ) and (self.dtype.type(other) != other):
            raise TypeError(
                "Cannot safely cast non-equivalent {} to {}".format(
                    type(other).__name__, self.dtype.name
                )
            )

        return (
            self.dtype.type(other)
            if (
                other is not None
                and (isinstance(other, float) and not np.isnan(other))
            )
            else other
        )

    def _normalize_columns_and_scalars_type(self, other):
        """
        Try to normalize the other's dtypes as per self.

        Parameters
        ----------

        self : Can be a DataFrame or Series or Index
        other : Can be a DataFrame, Series, Index, Array
            like object or a scalar value

            if self is DataFrame, other can be only a
            scalar or array like with size of number of columns
            in DataFrame or a DataFrame with same dimenstion

            if self is Series, other can be only a scalar or
            a series like with same length as self

        Returns:
        --------
        A dataframe/series/list/scalar form of normalized other
        """
        if isinstance(self, cudf.DataFrame) and isinstance(
            other, cudf.DataFrame
        ):
            return [
                other[self_col].astype(self[self_col].dtype)._column
                for self_col in self.columns
            ]

        elif isinstance(self, (cudf.Series, cudf.Index)) and not is_scalar(
            other
        ):
            other = as_column(other)
            return other.astype(self.dtype)

        else:
            # Handles scalar or list/array like scalars
            if isinstance(self, (cudf.Series, cudf.Index)) and is_scalar(
                other
            ):
                return self._normalize_scalars(other)

            elif (self, cudf.DataFrame):
                out = []
                if is_scalar(other):
                    other = [other for i in range(len(self.columns))]
                out = [
                    self[in_col_name]._normalize_scalars(sclr)
                    for in_col_name, sclr in zip(self.columns, other)
                ]

                return out
            else:
                raise ValueError(
                    "Inappropriate input {} and other {} combination".format(
                        type(self), type(other)
                    )
                )

    def where(self, boolean_mask, other):
        """
        Replace values with other where the condition is False.

        Parameters
        ----------
        cond : boolean
            This can be Frame of booleans, where cond is True, keep the
            original value. Where False, replace with corresponding value
            from other. Callables are not supported.
        other: list of scalars or a dataframe or a series,
            Entries where cond is False are replaced with
            corresponding value from other. Callables are not
            supported.

            DataFrame expects only Scalar or array like with scalars or
            dataframe with same dimention as self.

            Series expects only scalar or series like with same length

        Returns
        -------
        result : DataFrame/Series

        Examples:
        ---------
        >>> import cudf
        >>> df = cudf.DataFrame({"A":[1, 4, 5], "B":[3, 5, 8]})
        >>> print (df.where(df % 2 == 0, [-1, -1]))
           A  B
        0 -1 -1
        1  4 -1
        2 -1  8

        >>> ser = cudf.Series([4, 3, 2, 1, 0])
        >>> print(ser.where(ser > 2, 10))
        0     4
        1     3
        2    10
        3    10
        4    10
        >>> print(ser.where(ser > 2))
        0    4
        1    3
        2
        3
        4
        """

        if isinstance(self, cudf.DataFrame):
            if not isinstance(boolean_mask, cudf.DataFrame):
                boolean_mask = self.from_pandas(pd.DataFrame(boolean_mask))
            other = self._normalize_columns_and_scalars_type(other)
            out_df = cudf.DataFrame(index=self.index)
            if len(self._columns) != len(other):
                raise ValueError(
                    """Replacement list length or number of dataframe columns
                    should be equal to Number of columns of dataframe"""
                )
            if len(self._columns) != len(boolean_mask._columns):
                raise ValueError(
                    """Array conditional must be same shape as self"""
                )

            for in_col_name, cond_col_name, otr_col in zip(
                self.columns, boolean_mask.columns, other
            ):
                input_col = self[in_col_name]._column
                if is_categorical_dtype(input_col.dtype):
                    if np.isscalar(otr_col):
                        otr_col = input_col._encode(otr_col)
                    else:
                        otr_col = otr_col.codes
                    input_col = input_col.codes

                result = libcudf.copying.copy_if_else(
                    input_col, otr_col, boolean_mask[cond_col_name]._column
                )

                if is_categorical_dtype(self[in_col_name].dtype):
                    result = build_categorical_column(
                        categories=self[in_col_name]._column.categories,
                        codes=as_column(result.base_data, dtype=result.dtype),
                        mask=result.base_mask,
                        size=result.size,
                        offset=result.offset,
                        ordered=self[in_col_name]._column.ordered,
                    )

                out_df[in_col_name] = self[in_col_name].__class__(result)

            return out_df

        else:
            other = self._normalize_columns_and_scalars_type(other)
            if isinstance(other, (cudf.Series, cudf.Index)):
                other = other._column

            input_col = self._column
            if is_categorical_dtype(input_col.dtype):
                if np.isscalar(otr_col):
                    other = input_col._encode(other)
                else:
                    other = other.codes
                input_col = input_col.codes
            result = libcudf.copying.copy_if_else(
                self._column, other, boolean_mask._column
            )

            if is_categorical_dtype(self.dtype):
                result = build_categorical_column(
                    categories=self._column.categories,
                    codes=as_column(result.base_data, dtype=result.dtype),
                    mask=result.base_mask,
                    size=result.size,
                    offset=result.offset,
                    ordered=self._column.ordered,
                )

            result = self.__class__(result)
            result.index = self.index
            return result

    def _scatter_to_tables(self, scatter_map, keep_index=True):
        """
       scatter the dataframe/table to a list of dataframes/tables
       as per scatter_map

       """

        result = libcudf.copying.scatter_to_tables(
            self, scatter_map, keep_index
        )
        result = [self._from_table(tbl) for tbl in result]
        [
            frame._copy_categories(self, include_index=keep_index)
            for frame in result
        ]

        return result

    def dropna(self, axis=0, how="any", subset=None, thresh=None):
        """
        Drops rows (or columns) containing nulls from a Column.

        Parameters
        ----------
        axis : {0, 1}, optional
            Whether to drop rows (axis=0, default) or columns (axis=1)
            containing nulls.
        how : {"any", "all"}, optional
            Specifies how to decide whether to drop a row (or column).
            any (default) drops rows (or columns) containing at least
            one null value. all drops only rows (or columns) containing
            *all* null values.
        subset : list, optional
            List of columns to consider when dropping rows (all columns
            are considered by default). Alternatively, when dropping
            columns, subset is a list of rows to consider.
        thresh: int, optional
            If specified, then drops every row (or column) containing
            less than `thresh` non-null values


        Returns
        -------
        Copy of the DataFrame with rows/columns containing nulls dropped.
        """
        if axis == 0:
            return self._drop_na_rows(how=how, subset=subset, thresh=thresh)
        else:
            return self._drop_na_columns(how=how, subset=subset, thresh=thresh)

    def _drop_na_rows(self, how="any", subset=None, thresh=None):
        """
        Drops null rows from `self`.

        how : {"any", "all"}, optional
            Specifies how to decide whether to drop a row.
            any (default) drops rows containing at least
            one null value. all drops only rows containing
            *all* null values.
        subset : list, optional
            List of columns to consider when dropping rows.
        thresh: int, optional
            If specified, then drops every row containing
            less than `thresh` non-null values.
        """
        if subset is None:
            subset = self._column_names
        elif (
            not np.iterable(subset)
            or isinstance(subset, str)
            or isinstance(subset, tuple)
            and subset in self.columns
        ):
            subset = (subset,)
        diff = set(subset) - set(self._data)
        if len(diff) != 0:
            raise KeyError("columns {!r} do not exist".format(diff))
        subset_cols = [
            name for name, col in self._data.items() if name in subset
        ]
        if len(subset_cols) == 0:
            return self.copy(deep=True)
        result = self.__class__._from_table(
            libcudf.stream_compaction.drop_nulls(
                self, how=how, keys=subset, thresh=thresh
            )
        )
        result._copy_categories(self)
        return result

    def _drop_na_columns(self, how="any", subset=None, thresh=None):
        """
        Drop columns containing nulls
        """
        out_cols = []

        if subset is None:
            df = self
        else:
            df = self.take(subset)

        if thresh is None:
            if how == "all":
                thresh = 1
            else:
                thresh = len(df)

        for col in self.columns:
            if (len(df[col]) - df[col].null_count) < thresh:
                continue
            out_cols.append(col)

        return self[out_cols]

    def _apply_boolean_mask(self, boolean_mask):
        """
        Applies boolean mask to each row of `self`,
        rows corresponding to `False` is dropped
        """
        result = self.__class__._from_table(
            libcudf.stream_compaction.apply_boolean_mask(
                self, as_column(boolean_mask)
            )
        )
        result._copy_categories(self)
        return result

    def _quantiles(
        self,
        q,
        interpolation="LINEAR",
        is_sorted=False,
        column_order=(),
        null_precedence=(),
    ):
        interpolation = libcudf.types.Interpolation[interpolation]

        is_sorted = libcudf.types.Sorted["YES" if is_sorted else "NO"]

        column_order = [libcudf.types.Order[key] for key in column_order]

        null_precedence = [
            libcudf.types.NullOrder[key] for key in null_precedence
        ]

        result = self.__class__._from_table(
            libcudf.quantiles.quantiles(
                self,
                q,
                interpolation,
                is_sorted,
                column_order,
                null_precedence,
            )
        )

        result._copy_categories(self)
        return result

    def rank(
        self,
        axis=0,
        method="average",
        numeric_only=None,
        na_option="keep",
        ascending=True,
        pct=False,
    ):
        """
        Compute numerical data ranks (1 through n) along axis.
        By default, equal values are assigned a rank that is the average of the
        ranks of those values.
        Parameters
        ----------
        axis : {0 or 'index', 1 or 'columns'}, default 0
            Index to direct ranking.
        method : {'average', 'min', 'max', 'first', 'dense'}, default 'average'
            How to rank the group of records that have the same value
            (i.e. ties):
            * average: average rank of the group
            * min: lowest rank in the group
            * max: highest rank in the group
            * first: ranks assigned in order they appear in the array
            * dense: like 'min', but rank always increases by 1 between groups.
        numeric_only : bool, optional
            For DataFrame objects, rank only numeric columns if set to True.
        na_option : {'keep', 'top', 'bottom'}, default 'keep'
            How to rank NaN values:
            * keep: assign NaN rank to NaN values
            * top: assign smallest rank to NaN values if ascending
            * bottom: assign highest rank to NaN values if ascending.
        ascending : bool, default True
            Whether or not the elements should be ranked in ascending order.
        pct : bool, default False
            Whether or not to display the returned rankings in percentile
            form.
        Returns
        -------
        same type as caller
            Return a Series or DataFrame with data ranks as values.
        """
        if method not in {"average", "min", "max", "first", "dense"}:
            raise KeyError(method)
        method_enum = libcudf.sort.RankMethod[method.upper()]
        if na_option not in {"keep", "top", "bottom"}:
            raise KeyError(na_option)

        # TODO code for selecting numeric columns
        source = self
        if numeric_only:
            warnings.warn("numeric_only=True is not implemented yet")

        out_rank_table = libcudf.sort.rank_columns(
            source, method_enum, na_option, ascending, pct
        )

        return self._from_table(out_rank_table).astype(np.float64)

    def repeat(self, repeats, axis=None):
        """Repeats elements consecutively

        Parameters
        ----------
        repeats : int, array, numpy array, or Column
            the number of times to repeat each element

        Example
        -------
        >>> import cudf as cudf
        >>> s = cudf.Series([0, 2]) # or DataFrame
        >>> s
        0    0
        1    2
        dtype: int64
        >>> s.repeat([3, 4])
        0    0
        0    0
        0    0
        1    2
        1    2
        1    2
        1    2
        dtype: int64
        >>> s.repeat(2)
        0    0
        0    0
        1    2
        1    2
        dtype: int64
        >>>
        """
        if axis is not None:
            raise NotImplementedError(
                "Only axis=`None` supported at this time."
            )

        return self._repeat(repeats)

    def _repeat(self, count):
        if is_scalar(count):
            count = Scalar(count)
        else:
            count = as_column(count)

        result = self.__class__._from_table(
            libcudf.filling.repeat(self, count)
        )

        result._copy_categories(self)
        return result

    def _fill(self, fill_values, begin, end, inplace):
        col_and_fill = zip(self._columns, fill_values)

        if not inplace:
            data_columns = (c._fill(v, begin, end) for (c, v) in col_and_fill)
            data = zip(self._column_names, data_columns)
            return self.__class__._from_table(Frame(data, self._index))

        for (c, v) in col_and_fill:
            c.fill(v, begin, end, inplace=True)

        return self

    def shift(self, periods=1, freq=None, axis=0, fill_value=None):
        """Shift values by `periods` positions.
        """
        assert axis in (None, 0) and freq is None
        return self._shift(periods)

    def _shift(self, offset, fill_value=None):
        data_columns = (col.shift(offset, fill_value) for col in self._columns)
        data = zip(self._column_names, data_columns)
        return self.__class__._from_table(Frame(data, self._index))

    def drop_duplicates(self, subset=None, keep="first", nulls_are_equal=True):
        """
        Drops rows in frame as per duplicate rows in `subset` columns from
        self.

        subset : list, optional
            List of columns to consider when dropping rows.
        keep : ["first", "last", False] first will keep first of duplicate,
            last will keep last of the duplicate and False drop all
            duplicate
        nulls_are_equal: null elements are considered equal to other null
            elements
        """
        if subset is None:
            subset = self._column_names
        elif (
            not np.iterable(subset)
            or isinstance(subset, str)
            or isinstance(subset, tuple)
            and subset in self.columns
        ):
            subset = (subset,)
        diff = set(subset) - set(self._data)
        if len(diff) != 0:
            raise KeyError("columns {!r} do not exist".format(diff))
        subset_cols = [name for name in self._column_names if name in subset]
        if len(subset_cols) == 0:
            return self.copy(deep=True)

        result = self._from_table(
            libcudf.stream_compaction.drop_duplicates(
                self, keys=subset, keep=keep, nulls_are_equal=nulls_are_equal
            )
        )

        result._copy_categories(self)
        return result

    def _copy_categories(self, other, include_index=True):
        """
        Utility that copies category information from `other`
        to `self`.
        """
        for name, col, other_col in zip(
            self._column_names, self._columns, other._columns
        ):
            if is_categorical_dtype(other_col) and not is_categorical_dtype(
                col
            ):
                self._data[name] = build_categorical_column(
                    categories=other_col.categories,
                    codes=as_column(col.base_data, dtype=col.dtype),
                    mask=col.base_mask,
                    ordered=other_col.ordered,
                    size=col.size,
                    offset=col.offset,
                )
        if include_index:
            from cudf.core.index import RangeIndex

            # include_index will still behave as False
            # incase of self._index being a RangeIndex
            if (self._index is not None) and (
                not isinstance(self._index, RangeIndex)
            ):
                self._index._copy_categories(other._index)
        return self

    def _unaryop(self, op):
        data_columns = (col.unary_operator(op) for col in self._columns)
        data = zip(self._column_names, data_columns)
        return self.__class__._from_table(Frame(data, self._index))

    def isnull(self):
        """Identify missing values.
        """
        data_columns = (col.isnull() for col in self._columns)
        data = zip(self._column_names, data_columns)
        return self.__class__._from_table(Frame(data, self._index))

    def isna(self):
        """Identify missing values. Alias for `isnull`
        """
        return self.isnull()

    def notnull(self):
        """Identify non-missing values.
        """
        data_columns = (col.notnull() for col in self._columns)
        data = zip(self._column_names, data_columns)
        return self.__class__._from_table(Frame(data, self._index))

    def notna(self):
        """Identify non-missing values. Alias for `notnull`.
        """
        return self.notnull()

    def interleave_columns(self):
        """
        Interleave Series columns of a table into a single column.

        Converts the column major table `cols` into a row major column.
        Parameters
        ----------
        cols : input Table containing columns to interleave.

        Example
        -------
        >>> df = DataFrame([['A1', 'A2', 'A3'], ['B1', 'B2', 'B3']])
        >>> df
        0    [A1, A2, A3]
        1    [B1, B2, B3]
        >>> df.interleave_columns()
        0    A1
        1    B1
        2    A2
        3    B2
        4    A3
        5    B3

        Returns
        -------
        The interleaved columns as a single column
        """
        if ("category" == self.dtypes).any():
            raise ValueError(
                "interleave_columns does not support 'category' dtype."
            )

        result = self._constructor_sliced(
            libcudf.reshape.interleave_columns(self)
        )

        return result

    def tile(self, count):
        """
        Repeats the rows from `self` DataFrame `count` times to form a
        new DataFrame.

        Parameters
        ----------
        self : input Table containing columns to interleave.
        count : Number of times to tile "rows". Must be non-negative.

        Example
        -------
        >>> df  = Dataframe([[8, 4, 7], [5, 2, 3]])
        >>> count = 2
        >>> df.tile(df, count)
           0  1  2
        0  8  4  7
        1  5  2  3
        0  8  4  7
        1  5  2  3

        Returns
        -------
        The table containing the tiled "rows".
        """
        result = self.__class__._from_table(libcudf.reshape.tile(self, count))
        result._copy_categories(self)
        return result

    def searchsorted(
        self, values, side="left", ascending=True, na_position="last"
    ):
        """Find indices where elements should be inserted to maintain order

        Parameters
        ----------
        value : Frame (Shape must be consistent with self)
            Values to be hypothetically inserted into Self
        side : str {‘left’, ‘right’} optional, default ‘left‘
            If ‘left’, the index of the first suitable location found is given
            If ‘right’, return the last such index
        ascending : bool optional, default True
            Sorted Frame is in ascending order (otherwise descending)
        na_position : str {‘last’, ‘first’} optional, default ‘last‘
            Position of null values in sorted order

        Returns
        -------
        1-D cupy array of insertion points
        """
        # Call libcudf++ search_sorted primitive
        outcol = libcudf.search.search_sorted(
            self, values, side, ascending=ascending, na_position=na_position
        )

        # Retrun result as cupy array
        return cupy.asarray(outcol.data_array_view)

<<<<<<< HEAD
    def get_sorted_inds(self, ascending=True, na_position="last"):
        """
            Sort by the values.

            Parameters
            ----------
            ascending : bool or list of bool, default True
                If True, sort values in ascending order, otherwise descending.
            na_position : {‘first’ or ‘last’}, default ‘last’
                Argument ‘first’ puts NaNs at the beginning, ‘last’ puts NaNs
                at the end.
            Returns
            -------
            out_column_inds : cuDF Column of indices sorted based on input

            Difference from pandas:
            * Support axis='index' only.
            * Not supporting: inplace, kind
            * Ascending can be a list of bools to control per column
=======
    def _get_sorted_inds(self, ascending=True, na_position="last"):
        """
        Sort by the values.

        Parameters
        ----------
        ascending : bool or list of bool, default True
            If True, sort values in ascending order, otherwise descending.
        na_position : {‘first’ or ‘last’}, default ‘last’
            Argument ‘first’ puts NaNs at the beginning, ‘last’ puts NaNs
            at the end.
        Returns
        -------
        out_column_inds : cuDF Column of indices sorted based on input

        Difference from pandas:
        * Support axis='index' only.
        * Not supporting: inplace, kind
        * Ascending can be a list of bools to control per column
>>>>>>> 0922456c
        """

        # This needs to be updated to handle list of bools for ascending
        if ascending is True:
            if na_position == "last":
                na_position = 0
            elif na_position == "first":
                na_position = 1
        elif ascending is False:
            if na_position == "last":
                na_position = 1
            elif na_position == "first":
                na_position = 0
        else:
            warnings.warn(
                "When using a sequence of booleans for `ascending`, "
                "`na_position` flag is not yet supported and defaults to "
                "treating nulls as greater than all numbers"
            )
            na_position = 0

        # If given a scalar need to construct a sequence of length # of columns
        if np.isscalar(ascending):
            ascending = [ascending] * self._num_columns

<<<<<<< HEAD
        return libcudf.sort.order_by(self, ascending, na_position)
=======
        return libcudfxx.sort.order_by(self, ascending, na_position)
>>>>>>> 0922456c

    def sin(self):
        return self._unaryop("sin")

    def cos(self):
        return self._unaryop("cos")

    def tan(self):
        return self._unaryop("tan")

    def asin(self):
        return self._unaryop("asin")

    def acos(self):
        return self._unaryop("acos")

    def atan(self):
        return self._unaryop("atan")

    def exp(self):
        return self._unaryop("exp")

    def log(self):
        return self._unaryop("log")

    def sqrt(self):
        return self._unaryop("sqrt")

    @staticmethod
    def _validate_merge_cfg(
        lhs,
        rhs,
        left_on,
        right_on,
        on,
        how,
        left_index=False,
        right_index=False,
        lsuffix=None,
        rsuffix=None,
    ):
        """
        Error for various combinations of merge input parameters
        """
        if isinstance(
            lhs.index, cudf.core.multiindex.MultiIndex
        ) or isinstance(rhs.index, cudf.core.multiindex.MultiIndex):
            raise TypeError("MultiIndex joins not yet supported.")

        len_left_on = len(left_on) if left_on is not None else 0
        len_right_on = len(right_on) if right_on is not None else 0

        # must actually support the requested merge type
        if how not in ["left", "inner", "outer", "leftanti", "leftsemi"]:
            raise NotImplementedError(
                "{!r} merge not supported yet".format(how)
            )

        # Passing 'on' with 'left_on' or 'right_on' is potentially ambiguous
        if on:
            if left_on or right_on:
                raise ValueError(
                    'Can only pass argument "on" OR "left_on" '
                    'and "right_on", not a combination of both.'
                )

        # Require same total number of columns to join on in both operands
        if not (len_left_on + left_index) == (len_right_on + right_index):
            raise ValueError(
                "Merge operands must have same number of join key columns"
            )

        # If nothing specified, must have common cols to use implicitly
        same_named_columns = set(lhs._data.keys()) & set(rhs._data.keys())
        if not (left_index or right_index):
            if not (left_on or right_on):
                if len(same_named_columns) == 0:
                    raise ValueError("No common columns to perform merge on")

        for name in same_named_columns:
            if not (
                name in left_on
                and name in right_on
                and (left_on.index(name) == right_on.index(name))
            ):
                if not (lsuffix or rsuffix):
                    raise ValueError(
                        "there are overlapping columns but "
                        "lsuffix and rsuffix are not defined"
                    )

        if on:
            on_keys = [on] if not isinstance(on, list) else on
            for key in on_keys:
                if not (key in lhs._data.keys() and key in rhs._data.keys()):
                    raise KeyError("Key {} not in both operands".format(on))
        else:
            for key in left_on:
                if key not in lhs._data.keys():
                    raise KeyError('Key "{}" not in left operand'.format(key))
            for key in right_on:
                if key not in rhs._data.keys():
                    raise KeyError('Key "{}" not in right operand'.format(key))

    def _merge(
        self,
        right,
        on,
        left_on,
        right_on,
        left_index,
        right_index,
        lsuffix,
        rsuffix,
        how,
        method,
        sort=False,
    ):

        lhs = self
        rhs = right

        if left_on is None:
            left_on = []
        if right_on is None:
            right_on = []

        # Making sure that the "on" arguments are list of column names
        if on:
            on = [on] if isinstance(on, str) else list(on)
        if left_on:
            left_on = [left_on] if isinstance(left_on, str) else list(left_on)
        if right_on:
            right_on = (
                [right_on] if isinstance(right_on, str) else list(right_on)
            )

        self._validate_merge_cfg(
            self,
            right,
            left_on,
            right_on,
            on,
            how,
            left_index=left_index,
            right_index=right_index,
            lsuffix=lsuffix,
            rsuffix=rsuffix,
        )

        if on:
            left_on = right_on = on

        same_named_columns = set(lhs._data.keys()) & set(rhs._data.keys())
        if not (left_on or right_on) and not (left_index and right_index):
            left_on = right_on = list(same_named_columns)

        no_suffix_cols = []
        for name in same_named_columns:
            if left_on is not None and right_on is not None:
                if name in left_on and name in right_on:
                    if left_on.index(name) == right_on.index(name):
                        no_suffix_cols.append(name)

        for name in same_named_columns:
            if name not in no_suffix_cols:
                lhs.rename({name: "%s%s" % (name, lsuffix)}, inplace=True)
                rhs.rename({name: "%s%s" % (name, rsuffix)}, inplace=True)
                if name in left_on:
                    left_on[left_on.index(name)] = "%s%s" % (name, lsuffix)
                if name in right_on:
                    right_on[right_on.index(name)] = "%s%s" % (name, rsuffix)

        categorical_dtypes = {}
        for name, col in itertools.chain(lhs._data.items(), rhs._data.items()):
            if is_categorical_dtype(col):
                categorical_dtypes[name] = col.dtype

        # Save the order of the original column names for preservation later
        org_names = list(itertools.chain(lhs._data.keys(), rhs._data.keys()))

        # If neither left_index or right_index specified, that data won't
        # be carried through the join. We'll get a new RangeIndex afterwards
        lhs_full_view = False
        rhs_full_view = False
        if left_index:
            lhs_full_view = True
        if right_index:
            rhs_full_view = True

        # potentially do an implicit typecast
        (lhs, rhs, to_categorical) = self._typecast_before_merge(
            lhs, rhs, left_on, right_on, left_index, right_index, how
        )

        gdf_result = libcudf.join.join(
            lhs,
            rhs,
            left_on,
            right_on,
            how,
            method,
            left_index=lhs_full_view,
            right_index=rhs_full_view,
        )

        gdf_data = list(gdf_result._data.items())

        result = []
        cat_codes = []
        if sort:
            # Pandas lexicographically sort is NOT a sort of all columns.
            # Instead, it sorts columns in lhs, then in "on", and then rhs.
            left_of_on = []
            for name in lhs._data.keys():
                if name not in left_on:
                    for i in range(len(gdf_data)):
                        if gdf_data[i][0] == name:
                            left_of_on.append(gdf_data.pop(i))
                            break
            in_on = []
            for name in itertools.chain(lhs._data.keys(), rhs._data.keys()):
                if name in left_on or name in right_on:
                    for i in range(len(gdf_data)):
                        if gdf_data[i][0] == name:
                            in_on.append(gdf_data.pop(i))
                            break
            right_of_on = []
            for name in rhs._data.keys():
                if name not in right_on:
                    for i in range(len(gdf_data)):
                        if gdf_data[i][0] == name:
                            right_of_on.append(gdf_data.pop(i))
                            break
            result = (
                sorted(left_of_on, key=lambda x: str(x[0]))
                + sorted(in_on, key=lambda x: str(x[0]))
                + sorted(right_of_on, key=lambda x: str(x[0]))
            )
        else:
            for org_name in org_names:
                for i in range(len(gdf_data)):
                    if gdf_data[i][0] == org_name:
                        result.append(gdf_data.pop(i))
                        break
            for cat_name in to_categorical:
                for i in range(len(gdf_data)):
                    if gdf_data[i][0] == cat_name + "_codes":
                        cat_codes.append(gdf_data.pop(i))
            assert len(gdf_data) == 0
        cat_codes = dict(cat_codes)

        # Build a new data frame based on the merged columns from GDF
        to_frame_data = OrderedDict()
        for name, col in result:
            if is_string_dtype(col):
                to_frame_data[name] = col
            elif is_categorical_dtype(categorical_dtypes.get(name, col.dtype)):

                dtype = categorical_dtypes.get(name, col.dtype)
                to_frame_data[name] = column.build_categorical_column(
                    categories=dtype.categories,
                    codes=cat_codes.get(name + "_codes", col),
                    mask=col.base_mask,
                    size=col.size,
                    offset=col.offset,
                    ordered=dtype.ordered,
                )
            else:

                to_frame_data[name] = column.build_column(
                    col.base_data,
                    dtype=categorical_dtypes.get(name, col.dtype),
                    mask=col.base_mask,
                    offset=col.offset,
                    size=col.size,
                )
        gdf_result._data = to_frame_data

        return self.__class__._from_table(gdf_result)

    def _typecast_before_merge(
        self, lhs, rhs, left_on, right_on, left_index, right_index, how
    ):
        def casting_rules(lhs, rhs, dtype_l, dtype_r, how):
            cast_warn = "can't safely cast column {} from {} with type \
                         {} to {}, upcasting to {}"
            ctgry_err = "can't implicitly cast column {0} to categories \
                         from {1} during {1} join"

            rtn = None
            if pd.api.types.is_dtype_equal(dtype_l, dtype_r):
                rtn = dtype_l
            elif is_categorical_dtype(dtype_l) and is_categorical_dtype(
                dtype_r
            ):
                raise TypeError("Left and right categories must be the same.")
            elif how == "left":

                check_col = rhs._data[rcol].fillna(0)
                if not check_col.can_cast_safely(dtype_l):
                    rtn = casting_rules(lhs, rhs, dtype_l, dtype_r, "inner")
                    warnings.warn(
                        cast_warn.format(rcol, "right", dtype_r, dtype_l, rtn)
                    )
                else:
                    rtn = dtype_l
            elif how == "right":
                check_col = lhs._data[lcol].fillna(0)
                if not check_col.can_cast_safely(dtype_r):
                    rtn = casting_rules(lhs, rhs, dtype_l, dtype_r, "inner")
                    warnings.warn(
                        cast_warn.format(lcol, "left", dtype_l, dtype_r, rtn)
                    )
                else:
                    rtn = dtype_r

            elif is_categorical_dtype(dtype_l):
                if how == "right":
                    raise ValueError(ctgry_err.format(rcol, "right"))

                rtn = lhs[lcol].cat.categories.dtype
                to_categorical.append(lcol)
                lhs[lcol + "_codes"] = lhs[lcol].cat.codes
            elif is_categorical_dtype(dtype_r):
                if how == "left":
                    raise ValueError(ctgry_err.format(lcol, "left"))
                rtn = rhs[rcol].cat.categories.dtype
                to_categorical.append(rcol)
                rhs[rcol + "_codes"] = rhs[rcol].cat.codes
            elif how in ["inner", "outer"]:
                if (np.issubdtype(dtype_l, np.number)) and (
                    np.issubdtype(dtype_r, np.number)
                ):
                    if dtype_l.kind == dtype_r.kind:
                        # both ints or both floats
                        rtn = max(dtype_l, dtype_r)
                    else:
                        rtn = np.find_common_type([], [dtype_l, dtype_r])
                elif is_datetime_dtype(dtype_l) and is_datetime_dtype(dtype_r):
                    rtn = max(dtype_l, dtype_r)
            return rtn

        if left_index or right_index:
            if left_index and right_index:
                to_dtype = casting_rules(
                    lhs.index, rhs.index, lhs.index.dtype, rhs.index.dtype, how
                )
            elif left_index:
                to_dtype = lhs.index.dtype
            elif right_index:
                to_dtype = rhs.index.dtype
            lhs.index = lhs.index.astype(to_dtype)
            rhs.index = rhs.index.astype(to_dtype)
            return lhs, rhs, []

        left_on = sorted(left_on)
        right_on = sorted(right_on)
        to_categorical = []
        for lcol, rcol in zip(left_on, right_on):
            if (lcol not in lhs._data) or (rcol not in rhs._data):
                # probably wrong columns specified, let libcudf error
                continue

            dtype_l = lhs._data[lcol].dtype
            dtype_r = rhs._data[rcol].dtype
            if pd.api.types.is_dtype_equal(dtype_l, dtype_r):
                continue

            to_dtype = casting_rules(lhs, rhs, dtype_l, dtype_r, how)

            if to_dtype is not None:
                lhs[lcol] = lhs[lcol].astype(to_dtype)
                rhs[rcol] = rhs[rcol].astype(to_dtype)

        return lhs, rhs, to_categorical

    def _is_sorted(self, ascending=None, null_position=None):
        """
        Returns a boolean indicating whether the data of the Frame are sorted
        based on the parameters given. Does not account for the index.

        Parameters
        ----------
        self : Frame
            Frame whose columns are to be checked for sort order
        ascending : None or list-like of booleans
            None or list-like of boolean values indicating expected sort order
            of each column. If list-like, size of list-like must be
            len(columns). If None, all columns expected sort order is set to
            ascending. False (0) - ascending, True (1) - descending.
        null_position : None or list-like of booleans
            None or list-like of boolean values indicating desired order of
            nulls compared to other elements. If list-like, size of list-like
            must be len(columns). If None, null order is set to before. False
            (0) - before, True (1) - after.

        Returns
        -------
        returns : boolean
            Returns True, if sorted as expected by ``ascending`` and
            ``null_position``, False otherwise.
        """
        return libcudf.sort.is_sorted(
            self, ascending=ascending, null_position=null_position
        )<|MERGE_RESOLUTION|>--- conflicted
+++ resolved
@@ -1047,27 +1047,6 @@
         # Retrun result as cupy array
         return cupy.asarray(outcol.data_array_view)
 
-<<<<<<< HEAD
-    def get_sorted_inds(self, ascending=True, na_position="last"):
-        """
-            Sort by the values.
-
-            Parameters
-            ----------
-            ascending : bool or list of bool, default True
-                If True, sort values in ascending order, otherwise descending.
-            na_position : {‘first’ or ‘last’}, default ‘last’
-                Argument ‘first’ puts NaNs at the beginning, ‘last’ puts NaNs
-                at the end.
-            Returns
-            -------
-            out_column_inds : cuDF Column of indices sorted based on input
-
-            Difference from pandas:
-            * Support axis='index' only.
-            * Not supporting: inplace, kind
-            * Ascending can be a list of bools to control per column
-=======
     def _get_sorted_inds(self, ascending=True, na_position="last"):
         """
         Sort by the values.
@@ -1087,7 +1066,6 @@
         * Support axis='index' only.
         * Not supporting: inplace, kind
         * Ascending can be a list of bools to control per column
->>>>>>> 0922456c
         """
 
         # This needs to be updated to handle list of bools for ascending
@@ -1113,11 +1091,7 @@
         if np.isscalar(ascending):
             ascending = [ascending] * self._num_columns
 
-<<<<<<< HEAD
         return libcudf.sort.order_by(self, ascending, na_position)
-=======
-        return libcudfxx.sort.order_by(self, ascending, na_position)
->>>>>>> 0922456c
 
     def sin(self):
         return self._unaryop("sin")
