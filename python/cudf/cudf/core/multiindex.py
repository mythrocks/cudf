--- conflicted
+++ resolved
@@ -128,11 +128,7 @@
     def names(self, value):
         value = [None] * self.nlevels if value is None else value
         assert len(value) == self.nlevels
-<<<<<<< HEAD
-        self._names = list(value)
-=======
         self._names = pd.core.indexes.frozen.FrozenList(value)
->>>>>>> 24632d34
 
     @classmethod
     def _from_table(cls, table, names=None):
