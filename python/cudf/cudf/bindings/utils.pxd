# Copyright (c) 2019, NVIDIA CORPORATION.

# cython: profile=False
# distutils: language = c++
# cython: embedsignature = True
# cython: language_level = 3

from cudf.bindings.cudf_cpp cimport *
from cudf.bindings.cudf_cpp cimport cudf_table
from libcpp.pair cimport pair

cdef table_to_dataframe(cudf_table* table, int_col_names=*)
cdef cudf_table* table_from_dataframe(df) except? NULL
<<<<<<< HEAD

cdef columns_from_table(cudf_table* table, int_col_names=*)
cdef cudf_table* table_from_columns(columns) except? NULL
=======
cdef dataframe_from_table(cudf_table* table, colnames)
cdef columns_from_table(cudf_table* table)
cdef cudf_table* table_from_columns(columns) except? NULL

ctypedef uint32_t* bit_mask_t_ptr
cdef extern from "cudf/transform.hpp" namespace "cudf" nogil:

    cdef pair[bit_mask_t_ptr, gdf_size_type] nans_to_nulls(
        const gdf_column& input
    ) except +
>>>>>>> e6f22721
<|MERGE_RESOLUTION|>--- conflicted
+++ resolved
@@ -11,13 +11,8 @@
 
 cdef table_to_dataframe(cudf_table* table, int_col_names=*)
 cdef cudf_table* table_from_dataframe(df) except? NULL
-<<<<<<< HEAD
 
 cdef columns_from_table(cudf_table* table, int_col_names=*)
-cdef cudf_table* table_from_columns(columns) except? NULL
-=======
-cdef dataframe_from_table(cudf_table* table, colnames)
-cdef columns_from_table(cudf_table* table)
 cdef cudf_table* table_from_columns(columns) except? NULL
 
 ctypedef uint32_t* bit_mask_t_ptr
@@ -25,5 +20,4 @@
 
     cdef pair[bit_mask_t_ptr, gdf_size_type] nans_to_nulls(
         const gdf_column& input
-    ) except +
->>>>>>> e6f22721
+    ) except +