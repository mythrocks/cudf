--- conflicted
+++ resolved
@@ -84,10 +84,8 @@
     cdef pair[unique_ptr[column], table_view] move(
         pair[unique_ptr[column], table_view]
     )
-<<<<<<< HEAD
     cdef avro_reader_options move(avro_reader_options)
     cdef json_reader_options move(json_reader_options)
-=======
     cdef parquet_reader_options move(parquet_reader_options)
     cdef parquet_writer_options move(parquet_writer_options)
     cdef chunked_parquet_writer_options move(chunked_parquet_writer_options)
@@ -96,5 +94,4 @@
     )
     cdef pair[unique_ptr[table], unique_ptr[column]] move(
         pair[unique_ptr[table], unique_ptr[column]]
-    )
->>>>>>> ac39e372
+    )