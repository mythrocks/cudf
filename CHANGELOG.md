# cuDF 0.9.0 (Date TBD)

## New Features

- PR #2111 IO Readers: Support memory buffer, file-like object, and URL inputs
- PR #2012 Add `reindex()` to DataFrame and Series
- PR #2098 Align DataFrame and Series indices before executing binary ops
- PR #2160 Merge `dask-cudf` codebase into `cudf` repo
- PR #2149 CSV Reader: Add `hex` dtype for explicit hexadecimal parsing
- PR #2158 CSV Reader: Support single, non-list/dict argument for `dtype`
- PR #2177 CSV Reader: Add `parse_dates` parameter for explicit date inference
- PR #2171 Add CodeCov integration, fix doc version, make --skip-tests work when invoking with source
- PR #2215 `type_dispatcher` benchmark
- PR #2179 Added Java quantiles
- PR #2157 Add __array_function__ to DataFrame and Series
- PR #2212 Java support for ORC reader
- PR #2105 Add google benchmark for hash-based join
- PR #2293 Improve `compute_join_output_size` performance
- PR #2316 Unique, nunique, and value_counts for datetime columns
- PR #2049 Implemented merge functionality


## Improvements

- PR #2103 Move old `column` and `bitmask` files into `legacy/` directory
- PR #2109 added name to Python column classes
- PR #1947 Cleanup serialization code
- PR #2125 More aggregate in java API
- PR #2127 Add in java Scalar tests
- PR #2088 Refactor of Python groupby code
- PR #2130 Java serialization and deserialization of tables.
- PR #2131 Chunk rows logic added to csv_writer
- PR #2129 Add functions in the Java API to support nullable column filtering
- PR #2165 made changes to get_dummies api for it to be available in MethodCache
- PR #2184 handle remote orc files for dask-cudf
- PR #2186 Add `getitem` and `getattr` style access to Rolling objects
- PR #2168 Use cudf.Column for CategoricalColumn's categories instead of a tuple
- PR #2193 Added more docuemtnation to `type_dispatcher` for specializing dispatched functors
- PR #2197 CSV Writer: Expose `chunksize` as a parameter for `to_csv`
- PR #2199 Better java support for appending strings
- PR #2176 Added column dtype support for datetime, int8, int16 to csv_writer
- PR #2209 Matching `get_dummies` & `select_dtypes` behavior to pandas
- PR #2217 Updated Java bindings to use the new groupby API
- PR #2214 DOC: Update doc instructions to build/install `cudf` and `dask-cudf`
- PR #1993 Add iterator driven reduction for mean, var, std
- PR #2220 Update Java bindings for reduction rename
- PR #2224 implement isna, isnull, notna as dataframe functions
- PR #2232 Move CodeCov upload from build script to Jenkins
- PR #2236 Implement drop_duplicates for Series
- PR #2225 refactor to use libcudf for gathering columns in dataframes
- PR #2300 Create separate dask codeowners for dask-cudf codebase
- PR #2309 Java readers: remove redundant copy of result pointers
<<<<<<< HEAD
- PR #2329 using libcudf cudf::copy for column deep copy
=======
- PR #2307 Add `black` and `isort` to style checker script
>>>>>>> 0dc861f1

## Bug Fixes

- PR #2086 Fixed quantile api behavior mismatch in series & dataframe
- PR #2128 Add offset param to host buffer readers in java API.
- PR #2145 Work around binops validity checks for java
- PR #2146 Work around unary_math validity checks for java
- PR #2151 Fixes bug in cudf::copy_range where null_count was invalid
- PR #2139 matching to pandas describe behavior & fixing nan values issue
- PR #2161 Implicitly convert unsigned to signed integer types in binops
- PR #2154 CSV Reader: Fix bools misdetected as strings dtype
- PR #2178 Fix bug in rolling bindings where a view of an ephemeral column was being taken
- PR #2180 Fix issue with isort reordering `importorskip` below imports depending on them
- PR #2187 fix to honor dtype when numpy arrays are passed to columnops.as_column
- PR #2190 Fix issue in astype conversion of string column to 'str'
- PR #2208 Fix issue with calling `head()` on one row dataframe
- PR #2229 Propagate exceptions from Cython cdef functions
- PR #2234 Fix issue with local build script not properly building
- PR #2223 Fix CUDA invalid configuration errors reported after loading small compressed ORC files
- PR #2162 Setting is_unique and is_monotonic-related attributes
- PR #2244 Fix ORC RLEv2 delta mode decoding with nonzero residual delta width
- PR #2297 Work around `var/std` unsupported only at debug build
- PR #2302 Fixed java serialization corner case
- PR #2311 Fix copy behaviour for GenericIndex
- PR #2323 Fix groupby on categoricals
- PR #2328 Ensure order is preserved in CategoricalAccessor._set_categories
- PR #2326 Fix for bug in DLPack when reading multiple columns
- PR #2324 Fix cudf Docker build
- PR #2325 Fix ORC RLEv2 patched base mode decoding with nonzero patch width
- PR #2235 Fix get_dummies to be compatible with dask


# cuDF 0.8.0 (27 June 2019)

## New Features

- PR #1524 Add GPU-accelerated JSON Lines parser with limited feature set
- PR #1569 Add support for Json objects to the JSON Lines reader
- PR #1622 Add Series.loc
- PR #1654 Add cudf::apply_boolean_mask: faster replacement for gdf_apply_stencil
- PR #1487 cython gather/scatter
- PR #1310 Implemented the slice/split functionality.
- PR #1630 Add Python layer to the GPU-accelerated JSON reader
- PR #1745 Add rounding of numeric columns via Numba
- PR #1772 JSON reader: add support for BytesIO and StringIO input
- PR #1527 Support GDF_BOOL8 in readers and writers
- PR #1819 Logical operators (AND, OR, NOT) for libcudf and cuDF
- PR #1813 ORC Reader: Add support for stripe selection
- PR #1828 JSON Reader: add suport for bool8 columns
- PR #1833 Add column iterator with/without nulls
- PR #1665 Add the point-in-polygon GIS function
- PR #1863 Series and Dataframe methods for all and any
- PR #1908 cudf::copy_range and cudf::fill for copying/assigning an index or range to a constant
- PR #1921 Add additional formats for typecasting to/from strings
- PR #1807 Add Series.dropna()
- PR #1987 Allow user defined functions in the form of ptx code to be passed to binops
- PR #1948 Add operator functions like `Series.add()` to DataFrame and Series
- PR #1954 Add skip test argument to GPU build script
- PR #2018 Add bindings for new groupby C++ API
- PR #1984 Add rolling window operations Series.rolling() and DataFrame.rolling()
- PR #1542 Python method and bindings for to_csv
- PR #1995 Add Java API
- PR #1998 Add google benchmark to cudf
- PR #1845 Add cudf::drop_duplicates, DataFrame.drop_duplicates
- PR #1652 Added `Series.where()` feature
- PR #2074 Java Aggregates, logical ops, and better RMM support

## Improvements

- PR #1538 Replacing LesserRTTI with inequality_comparator
- PR #1703 C++: Added non-aggregating `insert` to `concurrent_unordered_map` with specializations to store pairs with a single atomicCAS when possible.
- PR #1422 C++: Added a RAII wrapper for CUDA streams
- PR #1701 Added `unique` method for stringColumns
- PR #1713 Add documentation for Dask-XGBoost
- PR #1666 CSV Reader: Improve performance for files with large number of columns
- PR #1725 Enable the ability to use a single column groupby as its own index
- PR #1759 Add an example showing simultaneous rolling averages to `apply_grouped` documentation
- PR #1746 C++: Remove unused code: `windowed_ops.cu`, `sorting.cu`, `hash_ops.cu`
- PR #1748 C++: Add `bool` nullability flag to `device_table` row operators
- PR #1764 Improve Numerical column: `mean_var` and `mean`
- PR #1767 Speed up Python unit tests
- PR #1770 Added build.sh script, updated CI scripts and documentation
- PR #1739 ORC Reader: Add more pytest coverage
- PR #1696 Added null support in `Series.replace()`.
- PR #1390 Added some basic utility functions for `gdf_column`'s
- PR #1791 Added general column comparison code for testing
- PR #1795 Add printing of git submodule info to `print_env.sh`
- PR #1796 Removing old sort based group by code and gdf_filter
- PR #1811 Added funtions for copying/allocating `cudf::table`s
- PR #1838 Improve columnops.column_empty so that it returns typed columns instead of a generic Column
- PR #1890 Add utils.get_dummies- a pandas-like wrapper around one_hot-encoding
- PR #1823 CSV Reader: default the column type to string for empty dataframes
- PR #1827 Create bindings for scalar-vector binops, and update one_hot_encoding to use them
- PR #1817 Operators now support different sized dataframes as long as they don't share different sized columns
- PR #1855 Transition replace_nulls to new C++ API and update corresponding Cython/Python code
- PR #1858 Add `std::initializer_list` constructor to `column_wrapper`
- PR #1846 C++ type-erased gdf_equal_columns test util; fix gdf_equal_columns logic error
- PR #1390 Added some basic utility functions for `gdf_column`s
- PR #1391 Tidy up bit-resolution-operation and bitmask class code
- PR #1882 Add iloc functionality to MultiIndex dataframes
- PR #1884 Rolling windows: general enhancements and better coverage for unit tests
- PR #1886 support GDF_STRING_CATEGORY columns in apply_boolean_mask, drop_nulls and other libcudf functions
- PR #1896 Improve performance of groupby with levels specified in dask-cudf
- PR #1915 Improve iloc performance for non-contiguous row selection
- PR #1859 Convert read_json into a C++ API
- PR #1919 Rename libcudf namespace gdf to namespace cudf
- PR #1850 Support left_on and right_on for DataFrame merge operator
- PR #1930 Specialize constructor for `cudf::bool8` to cast argument to `bool`
- PR #1938 Add default constructor for `column_wrapper`
- PR #1930 Specialize constructor for `cudf::bool8` to cast argument to `bool`
- PR #1952 consolidate libcudf public API headers in include/cudf
- PR #1949 Improved selection with boolmask using libcudf `apply_boolean_mask`
- PR #1956 Add support for nulls in `query()`
- PR #1973 Update `std::tuple` to `std::pair` in top-most libcudf APIs and C++ transition guide
- PR #1981 Convert read_csv into a C++ API
- PR #1868 ORC Reader: Support row index for speed up on small/medium datasets
- PR #1964 Added support for list-like types in Series.str.cat
- PR #2005 Use HTML5 details tag in bug report issue template
- PR #2003 Removed few redundant unit-tests from test_string.py::test_string_cat
- PR #1944 Groupby design improvements
- PR #2017 Convert `read_orc()` into a C++ API
- PR #2011 Convert `read_parquet()` into a C++ API
- PR #1756 Add documentation "10 Minutes to cuDF and dask_cuDF"
- PR #2034 Adding support for string columns concatenation using "add" binary operator
- PR #2042 Replace old "10 Minutes" guide with new guide for docs build process
- PR #2036 Make library of common test utils to speed up tests compilation
- PR #2022 Facilitating get_dummies to be a high level api too
- PR #2050 Namespace IO readers and add back free-form `read_xxx` functions
- PR #2104 Add a functional ``sort=`` keyword argument to groupby
- PR #2108 Add `find_and_replace` for StringColumn for replacing single values

## Bug Fixes

- PR #1465 Fix for test_orc.py and test_sparse_df.py test failures
- PR #1583 Fix underlying issue in `as_index()` that was causing `Series.quantile()` to fail
- PR #1680 Add errors= keyword to drop() to fix cudf-dask bug
- PR #1651 Fix `query` function on empty dataframe
- PR #1616 Fix CategoricalColumn to access categories by index instead of iteration
- PR #1660 Fix bug in `loc` when indexing with a column name (a string)
- PR #1683 ORC reader: fix timestamp conversion to UTC
- PR #1613 Improve CategoricalColumn.fillna(-1) performance
- PR #1642 Fix failure of CSV_TEST gdf_csv_test.SkiprowsNrows on multiuser systems
- PR #1709 Fix handling of `datetime64[ms]` in `dataframe.select_dtypes`
- PR #1704 CSV Reader: Add support for the plus sign in number fields
- PR #1687 CSV reader: return an empty dataframe for zero size input
- PR #1757 Concatenating columns with null columns
- PR #1755 Add col_level keyword argument to melt
- PR #1758 Fix df.set_index() when setting index from an empty column
- PR #1749 ORC reader: fix long strings of NULL values resulting in incorrect data
- PR #1742 Parquet Reader: Fix index column name to match PANDAS compat
- PR #1782 Update libcudf doc version
- PR #1783 Update conda dependencies
- PR #1786 Maintain the original series name in series.unique output
- PR #1760 CSV Reader: fix segfault when dtype list only includes columns from usecols list
- PR #1831 build.sh: Assuming python is in PATH instead of using PYTHON env var
- PR #1839 Raise an error instead of segfaulting when transposing a DataFrame with StringColumns
- PR #1840 Retain index correctly during merge left_on right_on
- PR #1825 cuDF: Multiaggregation Groupby Failures
- PR #1789 CSV Reader: Fix missing support for specifying `int8` and `int16` dtypes
- PR #1857 Cython Bindings: Handle `bool` columns while calling `column_view_from_NDArrays`
- PR #1849 Allow DataFrame support methods to pass arguments to the methods
- PR #1847 Fixed #1375 by moving the nvstring check into the wrapper function
- PR #1864 Fixing cudf reduction for POWER platform
- PR #1869 Parquet reader: fix Dask timestamps not matching with Pandas (convert to milliseconds)
- PR #1876 add dtype=bool for `any`, `all` to treat integer column correctly
- PR #1875 CSV reader: take NaN values into account in dtype detection
- PR #1873 Add column dtype checking for the all/any methods
- PR #1902 Bug with string iteration in _apply_basic_agg
- PR #1887 Fix for initialization issue in pq_read_arg,orc_read_arg
- PR #1867 JSON reader: add support for null/empty fields, including the 'null' literal
- PR #1891 Fix bug #1750 in string column comparison
- PR #1909 Support of `to_pandas()` of boolean series with null values
- PR #1923 Use prefix removal when two aggs are called on a SeriesGroupBy
- PR #1914 Zero initialize gdf_column local variables
- PR #1959 Add support for comparing boolean Series to scalar
- PR #1966 Ignore index fix in series append
- PR #1967 Compute index __sizeof__ only once for DataFrame __sizeof__
- PR #1977 Support CUDA installation in default system directories
- PR #1982 Fixes incorrect index name after join operation
- PR #1985 Implement `GDF_PYMOD`, a special modulo that follows python's sign rules
- PR #1991 Parquet reader: fix decoding of NULLs
- PR #1990 Fixes a rendering bug in the `apply_grouped` documentation
- PR #1978 Fix for values being filled in an empty dataframe
- PR #2001 Correctly create MultiColumn from Pandas MultiColumn
- PR #2006 Handle empty dataframe groupby construction for dask
- PR #1965 Parquet Reader: Fix duplicate index column when it's already in `use_cols`
- PR #2033 Add pip to conda environment files to fix warning
- PR #2028 CSV Reader: Fix reading of uncompressed files without a recognized file extension
- PR #2073 Fix an issue when gathering columns with NVCategory and nulls
- PR #2053 cudf::apply_boolean_mask return empty column for empty boolean mask
- PR #2066 exclude `IteratorTest.mean_var_output` test from debug build
- PR #2069 Fix JNI code to use read_csv and read_parquet APIs
- PR #2071 Fix bug with unfound transitive dependencies for GTests in Ubuntu 18.04
- PR #2089 Configure Sphinx to render params correctly
- PR #2091 Fix another bug with unfound transitive dependencies for `cudftestutils` in Ubuntu 18.04
- PR #2115 Just apply `--disable-new-dtags` instead of trying to define all the transitive dependencies
- PR #2106 Fix errors in JitCache tests caused by sharing of device memory between processes
- PR #2120 Fix errors in JitCache tests caused by running multiple threads on the same data
- PR #2102 Fix memory leak in groupby
- PR #2113 fixed typo in to_csv code example


# cudf 0.7.2 (16 May 2019)

## New Features

- PR #1735 Added overload for atomicAdd on int64. Streamlined implementation of custom atomic overloads.
- PR #1741 Add MultiIndex concatenation

## Bug Fixes

- PR #1718 Fix issue with SeriesGroupBy MultiIndex in dask-cudf
- PR #1734 Python: fix performance regression for groupby count() aggregations
- PR #1768 Cython: fix handling read only schema buffers in gpuarrow reader


# cudf 0.7.1 (11 May 2019)

## New Features

- PR #1702 Lazy load MultiIndex to return groupby performance to near optimal.

## Bug Fixes

- PR #1708 Fix handling of `datetime64[ms]` in `dataframe.select_dtypes`


# cuDF 0.7.0 (10 May 2019)

## New Features

- PR #982 Implement gdf_group_by_without_aggregations and gdf_unique_indices functions
- PR #1142 Add `GDF_BOOL` column type
- PR #1194 Implement overloads for CUDA atomic operations
- PR #1292 Implemented Bitwise binary ops AND, OR, XOR (&, |, ^)
- PR #1235 Add GPU-accelerated Parquet Reader
- PR #1335 Added local_dict arg in `DataFrame.query()`.
- PR #1282 Add Series and DataFrame.describe()
- PR #1356 Rolling windows
- PR #1381 Add DataFrame._get_numeric_data
- PR #1388 Add CODEOWNERS file to auto-request reviews based on where changes are made
- PR #1396 Add DataFrame.drop method
- PR #1413 Add DataFrame.melt method
- PR #1412 Add DataFrame.pop()
- PR #1419 Initial CSV writer function
- PR #1441 Add Series level cumulative ops (cumsum, cummin, cummax, cumprod)
- PR #1420 Add script to build and test on a local gpuCI image
- PR #1440 Add DatetimeColumn.min(), DatetimeColumn.max()
- PR #1455 Add Series.Shift via Numba kernel
- PR #1441 Add Series level cumulative ops (cumsum, cummin, cummax, cumprod)
- PR #1461 Add Python coverage test to gpu build
- PR #1445 Parquet Reader: Add selective reading of rows and row group
- PR #1532 Parquet Reader: Add support for INT96 timestamps
- PR #1516 Add Series and DataFrame.ndim
- PR #1556 Add libcudf C++ transition guide
- PR #1466 Add GPU-accelerated ORC Reader
- PR #1565 Add build script for nightly doc builds
- PR #1508 Add Series isna, isnull, and notna
- PR #1456 Add Series.diff() via Numba kernel
- PR #1588 Add Index `astype` typecasting
- PR #1301 MultiIndex support
- PR #1599 Level keyword supported in groupby
- PR #929 Add support operations to dataframe
- PR #1609 Groupby accept list of Series
- PR #1658 Support `group_keys=True` keyword in groupby method

## Improvements

- PR #1531 Refactor closures as private functions in gpuarrow
- PR #1404 Parquet reader page data decoding speedup
- PR #1076 Use `type_dispatcher` in join, quantiles, filter, segmented sort, radix sort and hash_groupby
- PR #1202 Simplify README.md
- PR #1149 CSV Reader: Change convertStrToValue() functions to `__device__` only
- PR #1238 Improve performance of the CUDA trie used in the CSV reader
- PR #1245 Use file cache for JIT kernels
- PR #1278 Update CONTRIBUTING for new conda environment yml naming conventions
- PR #1163 Refactored UnaryOps. Reduced API to two functions: `gdf_unary_math` and `gdf_cast`. Added `abs`, `-`, and `~` ops. Changed bindings to Cython
- PR #1284 Update docs version
- PR #1287 add exclude argument to cudf.select_dtype function
- PR #1286 Refactor some of the CSV Reader kernels into generic utility functions
- PR #1291 fillna in `Series.to_gpu_array()` and `Series.to_array()` can accept the scalar too now.
- PR #1005 generic `reduction` and `scan` support
- PR #1349 Replace modernGPU sort join with thrust.
- PR #1363 Add a dataframe.mean(...) that raises NotImplementedError to satisfy `dask.dataframe.utils.is_dataframe_like`
- PR #1319 CSV Reader: Use column wrapper for gdf_column output alloc/dealloc
- PR #1376 Change series quantile default to linear
- PR #1399 Replace CFFI bindings for NVTX functions with Cython bindings
- PR #1389 Refactored `set_null_count()`
- PR #1386 Added macros `GDF_TRY()`, `CUDF_TRY()` and `ASSERT_CUDF_SUCCEEDED()`
- PR #1435 Rework CMake and conda recipes to depend on installed libraries
- PR #1391 Tidy up bit-resolution-operation and bitmask class code
- PR #1439 Add cmake variable to enable compiling CUDA code with -lineinfo
- PR #1462 Add ability to read parquet files from arrow::io::RandomAccessFile
- PR #1453 Convert CSV Reader CFFI to Cython
- PR #1479 Convert Parquet Reader CFFI to Cython
- PR #1397 Add a utility function for producing an overflow-safe kernel launch grid configuration
- PR #1382 Add GPU parsing of nested brackets to cuIO parsing utilities
- PR #1481 Add cudf::table constructor to allocate a set of `gdf_column`s
- PR #1484 Convert GroupBy CFFI to Cython
- PR #1463 Allow and default melt keyword argument var_name to be None
- PR #1486 Parquet Reader: Use device_buffer rather than device_ptr
- PR #1525 Add cudatoolkit conda dependency
- PR #1520 Renamed `src/dataframe` to `src/table` and moved `table.hpp`. Made `types.hpp` to be type declarations only.
- PR #1492 Convert transpose CFFI to Cython
- PR #1495 Convert binary and unary ops CFFI to Cython
- PR #1503 Convert sorting and hashing ops CFFI to Cython
- PR #1522 Use latest release version in update-version CI script
- PR #1533 Remove stale join CFFI, fix memory leaks in join Cython
- PR #1521 Added `row_bitmask` to compute bitmask for rows of a table. Merged `valids_ops.cu` and `bitmask_ops.cu`
- PR #1553 Overload `hash_row` to avoid using intial hash values. Updated `gdf_hash` to select between overloads
- PR #1585 Updated `cudf::table` to maintain own copy of wrapped `gdf_column*`s
- PR #1559 Add `except +` to all Cython function definitions to catch C++ exceptions properly
- PR #1617 `has_nulls` and `column_dtypes` for `cudf::table`
- PR #1590 Remove CFFI from the build / install process entirely
- PR #1536 Convert gpuarrow CFFI to Cython
- PR #1655 Add `Column._pointer` as a way to access underlying `gdf_column*` of a `Column`
- PR #1655 Update readme conda install instructions for cudf version 0.6 and 0.7


## Bug Fixes

- PR #1233 Fix dtypes issue while adding the column to `str` dataframe.
- PR #1254 CSV Reader: fix data type detection for floating-point numbers in scientific notation
- PR #1289 Fix looping over each value instead of each category in concatenation
- PR #1293 Fix Inaccurate error message in join.pyx
- PR #1308 Add atomicCAS overload for `int8_t`, `int16_t`
- PR #1317 Fix catch polymorphic exception by reference in ipc.cu
- PR #1325 Fix dtype of null bitmasks to int8
- PR #1326 Update build documentation to use -DCMAKE_CXX11_ABI=ON
- PR #1334 Add "na_position" argument to CategoricalColumn sort_by_values
- PR #1321 Fix out of bounds warning when checking Bzip2 header
- PR #1359 Add atomicAnd/Or/Xor for integers
- PR #1354 Fix `fillna()` behaviour when replacing values with different dtypes
- PR #1347 Fixed core dump issue while passing dict_dtypes without column names in `cudf.read_csv()`
- PR #1379 Fixed build failure caused due to error: 'col_dtype' may be used uninitialized
- PR #1392 Update cudf Dockerfile and package_versions.sh
- PR #1385 Added INT8 type to `_schema_to_dtype` for use in GpuArrowReader
- PR #1393 Fixed a bug in `gdf_count_nonzero_mask()` for the case of 0 bits to count
- PR #1395 Update CONTRIBUTING to use the environment variable CUDF_HOME
- PR #1416 Fix bug at gdf_quantile_exact and gdf_quantile_appox
- PR #1421 Fix remove creation of series multiple times during `add_column()`
- PR #1405 CSV Reader: Fix memory leaks on read_csv() failure
- PR #1328 Fix CategoricalColumn to_arrow() null mask
- PR #1433 Fix NVStrings/categories includes
- PR #1432 Update NVStrings to 0.7.* to coincide with 0.7 development
- PR #1483 Modify CSV reader to avoid cropping blank quoted characters in non-string fields
- PR #1446 Merge 1275 hotfix from master into branch-0.7
- PR #1447 Fix legacy groupby apply docstring
- PR #1451 Fix hash join estimated result size is not correct
- PR #1454 Fix local build script improperly change directory permissions
- PR #1490 Require Dask 1.1.0+ for `is_dataframe_like` test or skip otherwise.
- PR #1491 Use more specific directories & groups in CODEOWNERS
- PR #1497 Fix Thrust issue on CentOS caused by missing default constructor of host_vector elements
- PR #1498 Add missing include guard to device_atomics.cuh and separated DEVICE_ATOMICS_TEST
- PR #1506 Fix csv-write call to updated NVStrings method
- PR #1510 Added nvstrings `fillna()` function
- PR #1507 Parquet Reader: Default string data to GDF_STRING
- PR #1535 Fix doc issue to ensure correct labelling of cudf.series
- PR #1537 Fix `undefined reference` link error in HashPartitionTest
- PR #1548 Fix ci/local/build.sh README from using an incorrect image example
- PR #1551 CSV Reader: Fix integer column name indexing
- PR #1586 Fix broken `scalar_wrapper::operator==`
- PR #1591 ORC/Parquet Reader: Fix missing import for FileNotFoundError exception
- PR #1573 Parquet Reader: Fix crash due to clash with ORC reader datasource
- PR #1607 Revert change of `column.to_dense_buffer` always return by copy for performance concerns
- PR #1618 ORC reader: fix assert & data output when nrows/skiprows isn't aligned to stripe boundaries
- PR #1631 Fix failure of TYPES_TEST on some gcc-7 based systems.
- PR #1641 CSV Reader: Fix skip_blank_lines behavior with Windows line terminators (\r\n)
- PR #1648 ORC reader: fix non-deterministic output when skiprows is non-zero
- PR #1676 Fix groupby `as_index` behaviour with `MultiIndex`
- PR #1659 Fix bug caused by empty groupbys and multiindex slicing throwing exceptions
- PR #1656 Correct Groupby failure in dask when un-aggregable columns are left in dataframe.
- PR #1689 Fix groupby performance regression
- PR #1694 Add Cython as a runtime dependency since it's required in `setup.py`


# cuDF 0.6.1 (25 Mar 2019)

## Bug Fixes

- PR #1275 Fix CentOS exception in DataFrame.hash_partition from using value "returned" by a void function


# cuDF 0.6.0 (22 Mar 2019)

## New Features

- PR #760 Raise `FileNotFoundError` instead of `GDF_FILE_ERROR` in `read_csv` if the file does not exist
- PR #539 Add Python bindings for replace function
- PR #823 Add Doxygen configuration to enable building HTML documentation for libcudf C/C++ API
- PR #807 CSV Reader: Add byte_range parameter to specify the range in the input file to be read
- PR #857 Add Tail method for Series/DataFrame and update Head method to use iloc
- PR #858 Add series feature hashing support
- PR #871 CSV Reader: Add support for NA values, including user specified strings
- PR #893 Adds PyArrow based parquet readers / writers to Python, fix category dtype handling, fix arrow ingest buffer size issues
- PR #867 CSV Reader: Add support for ignoring blank lines and comment lines
- PR #887 Add Series digitize method
- PR #895 Add Series groupby
- PR #898 Add DataFrame.groupby(level=0) support
- PR #920 Add feather, JSON, HDF5 readers / writers from PyArrow / Pandas
- PR #888 CSV Reader: Add prefix parameter for column names, used when parsing without a header
- PR #913 Add DLPack support: convert between cuDF DataFrame and DLTensor
- PR #939 Add ORC reader from PyArrow
- PR #918 Add Series.groupby(level=0) support
- PR #906 Add binary and comparison ops to DataFrame
- PR #958 Support unary and binary ops on indexes
- PR #964 Add `rename` method to `DataFrame`, `Series`, and `Index`
- PR #985 Add `Series.to_frame` method
- PR #985 Add `drop=` keyword to reset_index method
- PR #994 Remove references to pygdf
- PR #990 Add external series groupby support
- PR #988 Add top-level merge function to cuDF
- PR #992 Add comparison binaryops to DateTime columns
- PR #996 Replace relative path imports with absolute paths in tests
- PR #995 CSV Reader: Add index_col parameter to specify the column name or index to be used as row labels
- PR #1004 Add `from_gpu_matrix` method to DataFrame
- PR #997 Add property index setter
- PR #1007 Replace relative path imports with absolute paths in cudf
- PR #1013 select columns with df.columns
- PR #1016 Rename Series.unique_count() to nunique() to match pandas API
- PR #947 Prefixsum to handle nulls and float types
- PR #1029 Remove rest of relative path imports
- PR #1021 Add filtered selection with assignment for Dataframes
- PR #872 Adding NVCategory support to cudf apis
- PR #1052 Add left/right_index and left/right_on keywords to merge
- PR #1091 Add `indicator=` and `suffixes=` keywords to merge
- PR #1107 Add unsupported keywords to Series.fillna
- PR #1032 Add string support to cuDF python
- PR #1136 Removed `gdf_concat`
- PR #1153 Added function for getting the padded allocation size for valid bitmask
- PR #1148 Add cudf.sqrt for dataframes and Series
- PR #1159 Add Python bindings for libcudf dlpack functions
- PR #1155 Add __array_ufunc__ for DataFrame and Series for sqrt
- PR #1168 to_frame for series accepts a name argument


## Improvements

- PR #1218 Add dask-cudf page to API docs
- PR #892 Add support for heterogeneous types in binary ops with JIT
- PR #730 Improve performance of `gdf_table` constructor
- PR #561 Add Doxygen style comments to Join CUDA functions
- PR #813 unified libcudf API functions by replacing gpu_ with gdf_
- PR #822 Add support for `__cuda_array_interface__` for ingest
- PR #756 Consolidate common helper functions from unordered map and multimap
- PR #753 Improve performance of groupby sum and average, especially for cases with few groups.
- PR #836 Add ingest support for arrow chunked arrays in Column, Series, DataFrame creation
- PR #763 Format doxygen comments for csv_read_arg struct
- PR #532 CSV Reader: Use type dispatcher instead of switch block
- PR #694 Unit test utilities improvements
- PR #878 Add better indexing to Groupby
- PR #554 Add `empty` method and `is_monotonic` attribute to `Index`
- PR #1040 Fixed up Doxygen comment tags
- PR #909 CSV Reader: Avoid host->device->host copy for header row data
- PR #916 Improved unit testing and error checking for `gdf_column_concat`
- PR #941 Replace `numpy` call in `Series.hash_encode` with `numba`
- PR #942 Added increment/decrement operators for wrapper types
- PR #943 Updated `count_nonzero_mask` to return `num_rows` when the mask is null
- PR #952 Added trait to map C++ type to `gdf_dtype`
- PR #966 Updated RMM submodule.
- PR #998 Add IO reader/writer modules to API docs, fix for missing cudf.Series docs
- PR #1017 concatenate along columns for Series and DataFrames
- PR #1002 Support indexing a dataframe with another boolean dataframe
- PR #1018 Better concatenation for Series and Dataframes
- PR #1036 Use Numpydoc style docstrings
- PR #1047 Adding gdf_dtype_extra_info to gdf_column_view_augmented
- PR #1054 Added default ctor to SerialTrieNode to overcome Thrust issue in CentOS7 + CUDA10
- PR #1024 CSV Reader: Add support for hexadecimal integers in integral-type columns
- PR #1033 Update `fillna()` to use libcudf function `gdf_replace_nulls`
- PR #1066 Added inplace assignment for columns and select_dtypes for dataframes
- PR #1026 CSV Reader: Change the meaning and type of the quoting parameter to match Pandas
- PR #1100 Adds `CUDF_EXPECTS` error-checking macro
- PR #1092 Fix select_dtype docstring
- PR #1111 Added cudf::table
- PR #1108 Sorting for datetime columns
- PR #1120 Return a `Series` (not a `Column`) from `Series.cat.set_categories()`
- PR #1128 CSV Reader: The last data row does not need to be line terminated
- PR #1183 Bump Arrow version to 0.12.1
- PR #1208 Default to CXX11_ABI=ON
- PR #1252 Fix NVStrings dependencies for cuda 9.2 and 10.0

## Bug Fixes

- PR #821 Fix flake8 issues revealed by flake8 update
- PR #808 Resolved renamed `d_columns_valids` variable name
- PR #820 CSV Reader: fix the issue where reader adds additional rows when file uses \r\n as a line terminator
- PR #780 CSV Reader: Fix scientific notation parsing and null values for empty quotes
- PR #815 CSV Reader: Fix data parsing when tabs are present in the input CSV file
- PR #850 Fix bug where left joins where the left df has 0 rows causes a crash
- PR #861 Fix memory leak by preserving the boolean mask index
- PR #875 Handle unnamed indexes in to/from arrow functions
- PR #877 Fix ingest of 1 row arrow tables in from arrow function
- PR #876 Added missing `<type_traits>` include
- PR #889 Deleted test_rmm.py which has now moved to RMM repo
- PR #866 Merge v0.5.1 numpy ABI hotfix into 0.6
- PR #917 value_counts return int type on empty columns
- PR #611 Renamed `gdf_reduce_optimal_output_size()` -> `gdf_reduction_get_intermediate_output_size()`
- PR #923 fix index for negative slicing for cudf dataframe and series
- PR #927 CSV Reader: Fix category GDF_CATEGORY hashes not being computed properly
- PR #921 CSV Reader: Fix parsing errors with delim_whitespace, quotations in the header row, unnamed columns
- PR #933 Fix handling objects of all nulls in series creation
- PR #940 CSV Reader: Fix an issue where the last data row is missing when using byte_range
- PR #945 CSV Reader: Fix incorrect datetime64 when milliseconds or space separator are used
- PR #959 Groupby: Problem with column name lookup
- PR #950 Converting dataframe/recarry with non-contiguous arrays
- PR #963 CSV Reader: Fix another issue with missing data rows when using byte_range
- PR #999 Fix 0 sized kernel launches and empty sort_index exception
- PR #993 Fix dtype in selecting 0 rows from objects
- PR #1009 Fix performance regression in `to_pandas` method on DataFrame
- PR #1008 Remove custom dask communication approach
- PR #1001 CSV Reader: Fix a memory access error when reading a large (>2GB) file with date columns
- PR #1019 Binary Ops: Fix error when one input column has null mask but other doesn't
- PR #1014 CSV Reader: Fix false positives in bool value detection
- PR #1034 CSV Reader: Fix parsing floating point precision and leading zero exponents
- PR #1044 CSV Reader: Fix a segfault when byte range aligns with a page
- PR #1058 Added support for `DataFrame.loc[scalar]`
- PR #1060 Fix column creation with all valid nan values
- PR #1073 CSV Reader: Fix an issue where a column name includes the return character
- PR #1090 Updating Doxygen Comments
- PR #1080 Fix dtypes returned from loc / iloc because of lists
- PR #1102 CSV Reader: Minor fixes and memory usage improvements
- PR #1174: Fix release script typo
- PR #1137 Add prebuild script for CI
- PR #1118 Enhanced the `DataFrame.from_records()` feature
- PR #1129 Fix join performance with index parameter from using numpy array
- PR #1145 Issue with .agg call on multi-column dataframes
- PR #908 Some testing code cleanup
- PR #1167 Fix issue with null_count not being set after inplace fillna()
- PR #1184 Fix iloc performance regression
- PR #1185 Support left_on/right_on and also on=str in merge
- PR #1200 Fix allocating bitmasks with numba instead of rmm in allocate_mask function
- PR #1213 Fix bug with csv reader requesting subset of columns using wrong datatype
- PR #1223 gpuCI: Fix label on rapidsai channel on gpu build scripts
- PR #1242 Add explicit Thrust exec policy to fix NVCATEGORY_TEST segfault on some platforms
- PR #1246 Fix categorical tests that failed due to bad implicit type conversion
- PR #1255 Fix overwriting conda package main label uploads
- PR #1259 Add dlpack includes to pip build


# cuDF 0.5.1 (05 Feb 2019)

## Bug Fixes

- PR #842 Avoid using numpy via cimport to prevent ABI issues in Cython compilation


# cuDF 0.5.0 (28 Jan 2019)

## New Features

- PR #722 Add bzip2 decompression support to `read_csv()`
- PR #693 add ZLIB-based GZIP/ZIP support to `read_csv_strings()`
- PR #411 added null support to gdf_order_by (new API) and cudf_table::sort
- PR #525 Added GitHub Issue templates for bugs, documentation, new features, and questions
- PR #501 CSV Reader: Add support for user-specified decimal point and thousands separator to read_csv_strings()
- PR #455 CSV Reader: Add support for user-specified decimal point and thousands separator to read_csv()
- PR #439 add `DataFrame.drop` method similar to pandas
- PR #356 add `DataFrame.transpose` method and `DataFrame.T` property similar to pandas
- PR #505 CSV Reader: Add support for user-specified boolean values
- PR #350 Implemented Series replace function
- PR #490 Added print_env.sh script to gather relevant environment details when reporting cuDF issues
- PR #474 add ZLIB-based GZIP/ZIP support to `read_csv()`
- PR #547 Added melt similar to `pandas.melt()`
- PR #491 Add CI test script to check for updates to CHANGELOG.md in PRs
- PR #550 Add CI test script to check for style issues in PRs
- PR #558 Add CI scripts for cpu-based conda and gpu-based test builds
- PR #524 Add Boolean Indexing
- PR #564 Update python `sort_values` method to use updated libcudf `gdf_order_by` API
- PR #509 CSV Reader: Input CSV file can now be passed in as a text or a binary buffer
- PR #607 Add `__iter__` and iteritems to DataFrame class
- PR #643 added a new api gdf_replace_nulls that allows a user to replace nulls in a column

## Improvements

- PR #426 Removed sort-based groupby and refactored existing groupby APIs. Also improves C++/CUDA compile time.
- PR #461 Add `CUDF_HOME` variable in README.md to replace relative pathing.
- PR #472 RMM: Created centralized rmm::device_vector alias and rmm::exec_policy
- PR #500 Improved the concurrent hash map class to support partitioned (multi-pass) hash table building.
- PR #454 Improve CSV reader docs and examples
- PR #465 Added templated C++ API for RMM to avoid explicit cast to `void**`
- PR #513 `.gitignore` tweaks
- PR #521 Add `assert_eq` function for testing
- PR #502 Simplify Dockerfile for local dev, eliminate old conda/pip envs
- PR #549 Adds `-rdynamic` compiler flag to nvcc for Debug builds
- PR #472 RMM: Created centralized rmm::device_vector alias and rmm::exec_policy
- PR #577 Added external C++ API for scatter/gather functions
- PR #500 Improved the concurrent hash map class to support partitioned (multi-pass) hash table building
- PR #583 Updated `gdf_size_type` to `int`
- PR #500 Improved the concurrent hash map class to support partitioned (multi-pass) hash table building
- PR #617 Added .dockerignore file. Prevents adding stale cmake cache files to the docker container
- PR #658 Reduced `JOIN_TEST` time by isolating overflow test of hash table size computation
- PR #664 Added Debuging instructions to README
- PR #651 Remove noqa marks in `__init__.py` files
- PR #671 CSV Reader: uncompressed buffer input can be parsed without explicitly specifying compression as None
- PR #684 Make RMM a submodule
- PR #718 Ensure sum, product, min, max methods pandas compatibility on empty datasets
- PR #720 Refactored Index classes to make them more Pandas-like, added CategoricalIndex
- PR #749 Improve to_arrow and from_arrow Pandas compatibility
- PR #766 Remove TravisCI references, remove unused variables from CMake, fix ARROW_VERSION in Cmake
- PR #773 Add build-args back to Dockerfile and handle dependencies based on environment yml file
- PR #781 Move thirdparty submodules to root and symlink in /cpp
- PR #843 Fix broken cudf/python API examples, add new methods to the API index

## Bug Fixes

- PR #569 CSV Reader: Fix days being off-by-one when parsing some dates
- PR #531 CSV Reader: Fix incorrect parsing of quoted numbers
- PR #465 Added templated C++ API for RMM to avoid explicit cast to `void**`
- PR #473 Added missing <random> include
- PR #478 CSV Reader: Add api support for auto column detection, header, mangle_dupe_cols, usecols
- PR #495 Updated README to correct where cffi pytest should be executed
- PR #501 Fix the intermittent segfault caused by the `thousands` and `compression` parameters in the csv reader
- PR #502 Simplify Dockerfile for local dev, eliminate old conda/pip envs
- PR #512 fix bug for `on` parameter in `DataFrame.merge` to allow for None or single column name
- PR #511 Updated python/cudf/bindings/join.pyx to fix cudf merge printing out dtypes
- PR #513 `.gitignore` tweaks
- PR #521 Add `assert_eq` function for testing
- PR #537 Fix CMAKE_CUDA_STANDARD_REQURIED typo in CMakeLists.txt
- PR #447 Fix silent failure in initializing DataFrame from generator
- PR #545 Temporarily disable csv reader thousands test to prevent segfault (test re-enabled in PR #501)
- PR #559 Fix Assertion error while using `applymap` to change the output dtype
- PR #575 Update `print_env.sh` script to better handle missing commands
- PR #612 Prevent an exception from occuring with true division on integer series.
- PR #630 Fix deprecation warning for `pd.core.common.is_categorical_dtype`
- PR #622 Fix Series.append() behaviour when appending values with different numeric dtype
- PR #603 Fix error while creating an empty column using None.
- PR #673 Fix array of strings not being caught in from_pandas
- PR #644 Fix return type and column support of dataframe.quantile()
- PR #634 Fix create `DataFrame.from_pandas()` with numeric column names
- PR #654 Add resolution check for GDF_TIMESTAMP in Join
- PR #648 Enforce one-to-one copy required when using `numba>=0.42.0`
- PR #645 Fix cmake build type handling not setting debug options when CMAKE_BUILD_TYPE=="Debug"
- PR #669 Fix GIL deadlock when launching multiple python threads that make Cython calls
- PR #665 Reworked the hash map to add a way to report the destination partition for a key
- PR #670 CMAKE: Fix env include path taking precedence over libcudf source headers
- PR #674 Check for gdf supported column types
- PR #677 Fix 'gdf_csv_test_Dates' gtest failure due to missing nrows parameter
- PR #604 Fix the parsing errors while reading a csv file using `sep` instead of `delimiter`.
- PR #686 Fix converting nulls to NaT values when converting Series to Pandas/Numpy
- PR #689 CSV Reader: Fix behavior with skiprows+header to match pandas implementation
- PR #691 Fixes Join on empty input DFs
- PR #706 CSV Reader: Fix broken dtype inference when whitespace is in data
- PR #717 CSV reader: fix behavior when parsing a csv file with no data rows
- PR #724 CSV Reader: fix build issue due to parameter type mismatch in a std::max call
- PR #734 Prevents reading undefined memory in gpu_expand_mask_bits numba kernel
- PR #747 CSV Reader: fix an issue where CUDA allocations fail with some large input files
- PR #750 Fix race condition for handling NVStrings in CMake
- PR #719 Fix merge column ordering
- PR #770 Fix issue where RMM submodule pointed to wrong branch and pin other to correct branches
- PR #778 Fix hard coded ABI off setting
- PR #784 Update RMM submodule commit-ish and pip paths
- PR #794 Update `rmm::exec_policy` usage to fix segmentation faults when used as temprory allocator.
- PR #800 Point git submodules to branches of forks instead of exact commits


# cuDF 0.4.0 (05 Dec 2018)

## New Features

- PR #398 add pandas-compatible `DataFrame.shape()` and `Series.shape()`
- PR #394 New documentation feature "10 Minutes to cuDF"
- PR #361 CSV Reader: Add support for strings with delimiters

## Improvements

 - PR #436 Improvements for type_dispatcher and wrapper structs
 - PR #429 Add CHANGELOG.md (this file)
 - PR #266 use faster CUDA-accelerated DataFrame column/Series concatenation.
 - PR #379 new C++ `type_dispatcher` reduces code complexity in supporting many data types.
 - PR #349 Improve performance for creating columns from memoryview objects
 - PR #445 Update reductions to use type_dispatcher. Adds integer types support to sum_of_squares.
 - PR #448 Improve installation instructions in README.md
 - PR #456 Change default CMake build to Release, and added option for disabling compilation of tests

## Bug Fixes

 - PR #444 Fix csv_test CUDA too many resources requested fail.
 - PR #396 added missing output buffer in validity tests for groupbys.
 - PR #408 Dockerfile updates for source reorganization
 - PR #437 Add cffi to Dockerfile conda env, fixes "cannot import name 'librmm'"
 - PR #417 Fix `map_test` failure with CUDA 10
 - PR #414 Fix CMake installation include file paths
 - PR #418 Properly cast string dtypes to programmatic dtypes when instantiating columns
 - PR #427 Fix and tests for Concatenation illegal memory access with nulls


# cuDF 0.3.0 (23 Nov 2018)

## New Features

 - PR #336 CSV Reader string support

## Improvements

 - PR #354 source code refactored for better organization. CMake build system overhaul. Beginning of transition to Cython bindings.
 - PR #290 Add support for typecasting to/from datetime dtype
 - PR #323 Add handling pyarrow boolean arrays in input/out, add tests
 - PR #325 GDF_VALIDITY_UNSUPPORTED now returned for algorithms that don't support non-empty valid bitmasks
 - PR #381 Faster InputTooLarge Join test completes in ms rather than minutes.
 - PR #373 .gitignore improvements
 - PR #367 Doc cleanup & examples for DataFrame methods
 - PR #333 Add Rapids Memory Manager documentation
 - PR #321 Rapids Memory Manager adds file/line location logging and convenience macros
 - PR #334 Implement DataFrame `__copy__` and `__deepcopy__`
 - PR #271 Add NVTX ranges to pygdf
 - PR #311 Document system requirements for conda install

## Bug Fixes

 - PR #337 Retain index on `scale()` function
 - PR #344 Fix test failure due to PyArrow 0.11 Boolean handling
 - PR #364 Remove noexcept from managed_allocator;  CMakeLists fix for NVstrings
 - PR #357 Fix bug that made all series be considered booleans for indexing
 - PR #351 replace conda env configuration for developers
 - PRs #346 #360 Fix CSV reading of negative numbers
 - PR #342 Fix CMake to use conda-installed nvstrings
 - PR #341 Preserve categorical dtype after groupby aggregations
 - PR #315 ReadTheDocs build update to fix missing libcuda.so
 - PR #320 FIX out-of-bounds access error in reductions.cu
 - PR #319 Fix out-of-bounds memory access in libcudf count_valid_bits
 - PR #303 Fix printing empty dataframe


# cuDF 0.2.0 and cuDF 0.1.0

These were initial releases of cuDF based on previously separate pyGDF and libGDF libraries.<|MERGE_RESOLUTION|>--- conflicted
+++ resolved
@@ -50,11 +50,9 @@
 - PR #2225 refactor to use libcudf for gathering columns in dataframes
 - PR #2300 Create separate dask codeowners for dask-cudf codebase
 - PR #2309 Java readers: remove redundant copy of result pointers
-<<<<<<< HEAD
+- PR #2307 Add `black` and `isort` to style checker script
 - PR #2329 using libcudf cudf::copy for column deep copy
-=======
-- PR #2307 Add `black` and `isort` to style checker script
->>>>>>> 0dc861f1
+
 
 ## Bug Fixes
 
