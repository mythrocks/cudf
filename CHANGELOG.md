--- conflicted
+++ resolved
@@ -34,11 +34,8 @@
 - PR #3563 Use `__cuda_array_interface__` for serialization
 - PR #3564 Fix cuda memory access error in gather_bitmask_kernel
 - PR #3548 Replaced CUDA_RT_CALL with CUDA_TRY
-<<<<<<< HEAD
 - PR #3486 Pandas > 0.25 compatability 
-=======
 - PR #3622 Fix new warnings and errors when building with gcc-8
->>>>>>> a75e9df3
 - PR #3588 Remove avro reader column order reversal
 - PR #3629 Fix hash map test failure
 - PR #3637 Fix sorted set_index operations in dask_cudf
