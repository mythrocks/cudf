--- conflicted
+++ resolved
@@ -6,11 +6,8 @@
 - PR #2987 Add `inplace` arg to `DataFrame.reset_index` and `Series`
 - PR #3129 Add strings column factory from `std::vector`s
 - PR #3054 Add parquet reader support for decimal data types
-<<<<<<< HEAD
 - PR #3022 adds DataFrame.astype for cuDF dataframes
-=======
 - PR #2962 Add isnull(), notnull() and related functions
->>>>>>> cf53c1c7
 - PR #3025 Move search files to legacy
 - PR #3094 Adding `any` and `all` support from libcudf
 - PR #3130 Define and implement new `column_wrapper`
