# cuDF 0.12.0 (Date TBD)

## New Features

- PR #3224 Define and implement new join APIs.
- PR #3284 Add gpu-accelerated parquet writer
- PR #3254 Python redesign for libcudf++
- PR #3336 Add `from_dlpack` and `to_dlpack`
- PR #3555 Add column names support to libcudf++ io readers and writers
- PR #3619 Support CuPy 7
- PR #3604 Add nvtext ngrams-tokenize function
- PR #3610 Add memory_usage to DataFrame and Series APIs
- PR #3627 Adding cudf::sort and cudf::sort_by_key
- PR #3667 Define and implement round-robin partition API.
- PR #3690 Add bools_to_mask
- PR #3683 Added support for multiple delimiters in `nvtext.token_count()`

## Improvements

- PR #3351 Add warning when filepath resolves to multiple files in cudf readers
- PR #3370 Port NVStrings strip functions
- PR #3453 Port NVStrings IPv4 convert functions to cudf strings column
- PR #3441 Port NVStrings url encode/decode to cudf strings column
- PR #3364 Port NVStrings split functions
- PR #3463 Port NVStrings partition/rpartition to cudf strings column
- PR #3502 ORC reader: add option to read DECIMALs as INT64
- PR #3461 Add a new overload to allocate_like() that takes explicit type and size params.
- PR #3590 Specialize hash functions for floating point
- PR #3569 Use `np.asarray` in `StringColumn.deserialize`
- PR #3553 Support Python NoneType in numeric binops
- PR #3511 Support DataFrame / Series mixed arithmetic
- PR #3567 Include `strides` in `__cuda_array_interface__`
- PR #3608 Update OPS codeowner group name
- PR #3431 Port NVStrings translate to cudf strings column
- PR #3620 Add stream parameter to unary ops detail API
- PR #3593 Adding begin/end for mutable_column_device_view
- PR #3587 Merge CHECK_STREAM & CUDA_CHECK_LAST to CHECK_CUDA
<<<<<<< HEAD
- PR #3733 Rework `hash_partition` API
=======
- PR #3636 Rework `hash_partition` API
>>>>>>> 1e91fba9
- PR #3655 Use move with make_pair to avoid copy construction
- PR #3402 Define and implement new quantiles APIs
- PR #3612 Add ability to customize the JIT kernel cache path
- PR #3647 Remove PatchedNumbaDeviceArray with CuPy 6.6.0
- PR #3641 Remove duplicate definitions of CUDA_DEVICE_CALLABLE
- PR #3640 Enable memory_usage in dask_cudf (also adds pd.Index from_pandas)
- PR #3654 Update Jitify submodule ref to include gcc-8 fix
- PR #3639 Define and implement `nans_to_nulls`
- PR #3616 Add aggregation infrastructure for argmax/argmin.
- PR #3699 Stringify libcudacxx headers for binary op JIT
- PR #3697 Improve column insert performance for wide frames
- PR #3710 Remove multiple CMake configuration steps from root build script
- PR #3657 Define and implement compiled binops for string column comparisons
- PR #3520 Change read_parquet defaults and add warnings
- PR #3780 Java APIs for selecting a GPU

## Bug Fixes

- PR #3550 Update Java package to 0.12
- PR #3549 Fix index name issue with iloc with RangeIndex
- PR #3562 Fix 4GB limit for gzipped-compressed csv files
- PR #2981 enable build.sh to build all targets without installation
- PR #3563 Use `__cuda_array_interface__` for serialization
- PR #3564 Fix cuda memory access error in gather_bitmask_kernel
- PR #3548 Replaced CUDA_RT_CALL with CUDA_TRY
- PR #3622 Fix new warnings and errors when building with gcc-8
- PR #3588 Remove avro reader column order reversal
- PR #3629 Fix hash map test failure
- PR #3637 Fix sorted set_index operations in dask_cudf
- PR #3663 Fix libcudf++ ORC reader microseconds and milliseconds conversion
- PR #3668 Fixing CHECK_CUDA debug build issue
- PR #3684 Fix ends_with logic for matching string case
- PR #3687 Fixed bug while passing input GPU memory pointer in `nvtext.scatter_count()`
- PR #3701 Fix hash_partition hashing all columns instead of columns_to_hash
- PR #3694 Allow for null columns parameter in csv_writer`
- PR #3706 Removed extra type-dispatcher call from merge
- PR #3704 Changed the default delimiter to `whitespace` for nvtext methods.
- PR #3724 Update rmm version to match release
- PR #3743 Fix for `None` data in `__array_interface__`
- PR #3731 Fix performance of zero sized dataframe slice
- PR #3709 Fix inner_join incorrect result issue
- PR #3734 Update numba to 0.46 in conda files
- PR #3738 Update libxx cython types.hpp path
- PR #3672 Fix to_host issue with column_view having offset
- PR #3730 CSV reader: Set invalid float values to NaN/null
- PR #3670 Floor when casting between timestamps of different precisions
- PR #3728 Fix apply_boolean_mask issue with non-null string column
- PR #3783 Bind cuDF operators to Dask Dataframe
- PR #3775 Fix segfault when reading compressed CSV files larger than 4GB


# cuDF 0.11.0 (11 Dec 2019)

## New Features

- PR #2905 Added `Series.median()` and null support for `Series.quantile()`
- PR #2930 JSON Reader: Support ARROW_RANDOM_FILE input
- PR #2956 Add `cudf::stack` and `cudf::tile`
- PR #2980 Added nvtext is_vowel/is_consonant functions
- PR #2987 Add `inplace` arg to `DataFrame.reset_index` and `Series`
- PR #3011 Added libcudf++ transition guide
- PR #3129 Add strings column factory from `std::vector`s
- PR #3054 Add parquet reader support for decimal data types
- PR #3022 adds DataFrame.astype for cuDF dataframes
- PR #2962 Add isnull(), notnull() and related functions
- PR #3025 Move search files to legacy
- PR #3068 Add `scalar` class
- PR #3094 Adding `any` and `all` support from libcudf
- PR #3130 Define and implement new `column_wrapper`
- PR #3143 Define and implement new copying APIs `slice` and `split`
- PR #3161 Move merge files to legacy
- PR #3079 Added support to write ORC files given a local path
- PR #3192 Add dtype param to cast `DataFrame` on init
- PR #3213 Port cuIO to libcudf++
- PR #3222 Add nvtext character tokenizer
- PR #3223 Java expose underlying buffers
- PR #3300 Add `DataFrame.insert`
- PR #3263 Define and implement new `valid_if`
- PR #3278 Add `to_host` utility to copy `column_view` to host
- PR #3087 Add new cudf::experimental bool8 wrapper
- PR #3219 Construct column from column_view
- PR #3250 Define and implement new merge APIs
- PR #3144 Define and implement new hashing APIs `hash` and `hash_partition`
- PR #3229 Define and implement new search APIs
- PR #3308 java add API for memory usage callbacks
- PR #2691 Row-wise reduction and scan operations via CuPy
- PR #3291 Add normalize_nans_and_zeros
- PR #3187 Define and implement new replace APIs
- PR #3356 Add vertical concatenation for table/columns
- PR #3344 java split API
- PR #2791 Add `groupby.std()`
- PR #3368 Enable dropna argument in dask_cudf groupby
- PR #3298 add null replacement iterator for column_device_view
- PR #3297 Define and implement new groupby API.
- PR #3396 Update device_atomics with new bool8 and timestamp specializations
- PR #3411 Java host memory management API
- PR #3393 Implement df.cov and enable covariance/correlation in dask_cudf
- PR #3401 Add dask_cudf ORC writer (to_orc)
- PR #3331 Add copy_if_else
- PR #3427 Define and Implement new multi-search API
- PR #3442 Add Bool-index + Multi column + DataFrame support for set-item
- PR #3172 Define and implement new fill/repeat/copy_range APIs
- PR #3490 Add pair iterators for columns
- PR #3497 Add DataFrame.drop(..., inplace=False) argument
- PR #3469 Add string functionality for replace API
- PR #3527 Add string functionality for merge API
- PR #3557 Add contiguous_split() function.
- PR #3507 Define and implement new binary operation APIs
- PR #3273 Define and implement new reduction APIs

## Improvements

- PR #2904 Move gpu decompressors to cudf::io namespace
- PR #2977 Moved old C++ test utilities to legacy directory.
- PR #2965 Fix slow orc reader perf with large uncompressed blocks
- PR #2995 Move JIT type utilities to legacy directory
- PR #2927 Add ``Table`` and ``TableView`` extension classes that wrap legacy cudf::table
- PR #3005 Renames `cudf::exp` namespace to `cudf::experimental`
- PR #3008 Make safe versions of `is_null` and `is_valid` in `column_device_view`
- PR #3026 Move fill and repeat files to legacy
- PR #3027 Move copying.hpp and related source to legacy folder
- PR #3014 Snappy decompression optimizations
- PR #3032 Use `asarray` to coerce indices to a NumPy array
- PR #2996 IO Readers: Replace `cuio::device_buffer` with `rmm::device_buffer`
- PR #3051 Specialized hash function for strings column
- PR #3065 Select and Concat for cudf::experimental::table
- PR #3080 Move `valid_if.cuh` to `legacy/`
- PR #3052 Moved replace.hpp functionality to legacy
- PR #3091 Move join files to legacy
- PR #3092 Implicitly init RMM if Java allocates before init
- PR #3029 Update gdf_ numeric types with stdint and move to cudf namespace
- PR #3052 Moved replace.hpp functionality to legacy
- PR #2955 Add cmake option to only build for present GPU architecture
- PR #3070 Move functions.h and related source to legacy
- PR #2951 Allow set_index to handle a list of column names
- PR #3093 Move groupby files to legacy
- PR #2988 Removing GIS functionality (now part of cuSpatial library)
- PR #3067 Java method to return size of device memory buffer
- PR #3083 Improved some binary operation tests to include null testing.
- PR #3084 Update to arrow-cpp and pyarrow 0.15.0
- PR #3071 Move cuIO to legacy
- PR #3126 Round 2 of snappy decompression optimizations
- PR #3046 Define and implement new copying APIs `empty_like` and `allocate_like`
- PR #3128 Support MultiIndex in DataFrame.join
- PR #2971 Added initial gather and scatter methods for strings_column_view
- PR #3133 Port NVStrings to cudf column: count_characters and count_bytes
- PR #2991 Added strings column functions concatenate and join_strings
- PR #3028 Define and implement new `gather` APIs.
- PR #3135 Add nvtx utilities to cudf::nvtx namespace
- PR #3021 Java host side concat of serialized buffers
- PR #3138 Move unary files to legacy
- PR #3170 Port NVStrings substring functions to cudf strings column
- PR #3159 Port NVStrings is-chars-types function to cudf strings column
- PR #3154 Make `table_view_base.column()` const and add `mutable_table_view.column()`
- PR #3175 Set cmake cuda version variables
- PR #3171 Move deprecated error macros to legacy
- PR #3191 Port NVStrings integer convert ops to cudf column
- PR #3189 Port NVStrings find ops to cudf column
- PR #3352 Port NVStrings convert float functions to cudf strings column
- PR #3193 Add cuPy as a formal dependency
- PR #3195 Support for zero columned `table_view`
- PR #3165 Java device memory size for string category
- PR #3205 Move transform files to legacy
- PR #3202 Rename and move error.hpp to public headers
- PR #2878 Use upstream merge code in dask_cudf
- PR #3217 Port NVStrings upper and lower case conversion functions
- PR #3350 Port NVStrings booleans convert functions
- PR #3231 Add `column::release()` to give up ownership of contents.
- PR #3157 Use enum class rather than enum for mask_allocation_policy
- PR #3232 Port NVStrings datetime conversion to cudf strings column
- PR #3136 Define and implement new transpose API
- PR #3237 Define and implement new transform APIs
- PR #3245 Move binaryop files to legacy
- PR #3241 Move stream_compaction files to legacy
- PR #3166 Move reductions to legacy
- PR #3261 Small cleanup: remove `== true`
- PR #3271 Update rmm API based on `rmm.reinitialize(...)` change
- PR #3266 Remove optional checks for CuPy
- PR #3268 Adding null ordering per column feature when sorting
- PR #3239 Adding floating point specialization to comparators for NaNs
- PR #3270 Move predicates files to legacy
- PR #3281 Add to_host specialization for strings in column test utilities
- PR #3282 Add `num_bitmask_words`
- PR #3252 Add new factory methods to include passing an existing null mask
- PR #3288 Make `bit.cuh` utilities usable from host code.
- PR #3287 Move rolling windows files to legacy
- PR #3182 Define and implement new unary APIs `is_null` and `is_not_null`
- PR #3314 Drop `cython` from run requirements
- PR #3301 Add tests for empty column wrapper.
- PR #3294 Update to arrow-cpp and pyarrow 0.15.1
- PR #3292 Port NVStrings regex contains function
- PR #3310 Add `row_hasher` and `element_hasher` utilities
- PR #3272 Support non-default streams when creating/destroying hash maps
- PR #3286 Clean up the starter code on README
- PR #3332 Port NVStrings replace to cudf strings column
- PR #3354 Define and implement new `scatter` APIs
- PR #3322 Port NVStrings pad operations to cudf strings column
- PR #3345 Add cache member for number of characters in string_view class
- PR #3299 Define and implement new `is_sorted` APIs
- PR #3328 Partition by stripes in dask_cudf ORC reader
- PR #3243 Use upstream join code in dask_cudf
- PR #3371 Add `select` method to `table_view`
- PR #3309 Add java and JNI bindings for search bounds
- PR #3305 Define and implement new rolling window APIs
- PR #3380 Concatenate columns of strings
- PR #3382 Add fill function for strings column
- PR #3391 Move device_atomics_tests.cu files to legacy
- PR #3303 Define and implement new stream compaction APIs `copy_if`, `drop_nulls`,
           `apply_boolean_mask`, `drop_duplicate` and `unique_count`.
- PR #3387 Strings column gather function
- PR #3440 Strings column scatter function
- PR #3389 Move quantiles.hpp + group_quantiles.hpp files to legacy
- PR #3397 Port unary cast to libcudf++
- PR #3398 Move reshape.hpp files to legacy
- PR #3395 Port NVStrings regex extract to cudf strings column
- PR #3423 Port NVStrings htoi to cudf strings column
- PR #3425 Strings column copy_if_else implementation
- PR #3422 Move utilities to legacy
- PR #3201 Define and implement new datetime_ops APIs
- PR #3421 Port NVStrings find_multiple to cudf strings column
- PR #3448 Port scatter_to_tables to libcudf++
- PR #3458 Update strings sections in the transition guide
- PR #3462 Add `make_empty_column` and update `empty_like`.
- PR #3465 Port `aggregation` traits and utilities.
- PR #3214 Define and implement new unary operations APIs
- PR #3475 Add `bitmask_to_host` column utility
- PR #3487 Add is_boolean trait and random timestamp generator for testing
- PR #3492 Small cleanup (remove std::abs) and comment
- PR #3407 Allow multiple row-groups per task in dask_cudf read_parquet
- PR #3512 Remove unused CUDA conda labels
- PR #3500 cudf::fill()/cudf::repeat() support for strings columns.
- PR #3438 Update scalar and scalar_device_view to better support strings
- PR #3414 Add copy_range function for strings column
- PR #3451 Add support for implicit typecasting of join columns

## Bug Fixes

- PR #2895 Fixed dask_cudf group_split behavior to handle upstream rearrange_by_divisions
- PR #3048 Support for zero columned tables
- PR #3030 Fix snappy decoding regression in PR #3014
- PR #3041 Fixed exp to experimental namespace name change issue
- PR #3056 Add additional cmake hint for finding local build of RMM files
- PR #3060 Move copying.hpp includes to legacy
- PR #3139 Fixed java RMM auto initalization
- PR #3141 Java fix for relocated IO headers
- PR #3149 Rename column_wrapper.cuh to column_wrapper.hpp
- PR #3168 Fix mutable_column_device_view head const_cast
- PR #3199 Update JNI includes for legacy moves
- PR #3204 ORC writer: Fix ByteRLE encoding of NULLs
- PR #2994 Fix split_out-support but with hash_object_dispatch
- PR #3212 Fix string to date casting when format is not specified
- PR #3218 Fixes `row_lexicographic_comparator` issue with handling two tables
- PR #3228 Default initialize RMM when Java native dependencies are loaded
- PR #3012 replacing instances of `to_gpu_array` with `mem`
- PR #3236 Fix Numba 0.46+/CuPy 6.3 interface compatibility
- PR #3276 Update JNI includes for legacy moves
- PR #3256 Fix orc writer crash with multiple string columns
- PR #3211 Fix breaking change caused by rapidsai/rmm#167
- PR #3265 Fix dangling pointer in `is_sorted`
- PR #3267 ORC writer: fix incorrect ByteRLE encoding of long literal runs
- PR #3277 Fix invalid reference to deleted temporary in `is_sorted`.
- PR #3274 ORC writer: fix integer RLEv2 mode2 unsigned base value encoding
- PR #3279 Fix shutdown hang issues with pinned memory pool init executor
- PR #3280 Invalid children check in mutable_column_device_view
- PR #3289 fix java memory usage API for empty columns
- PR #3293 Fix loading of csv files zipped on MacOS (disabled zip min version check)
- PR #3295 Fix storing storing invalid RMM exec policies.
- PR #3307 Add pd.RangeIndex to from_pandas to fix dask_cudf meta_nonempty bug
- PR #3313 Fix public headers including non-public headers
- PR #3318 Revert arrow to 0.15.0 temporarily to unblock downstream projects CI
- PR #3317 Fix index-argument bug in dask_cudf parquet reader
- PR #3323 Fix `insert` non-assert test case
- PR #3341 Fix `Series` constructor converting NoneType to "None"
- PR #3326 Fix and test for detail::gather map iterator type inference
- PR #3334 Remove zero-size exception check from make_strings_column factories
- PR #3333 Fix compilation issues with `constexpr` functions not marked `__device__`
- PR #3340 Make all benchmarks use cudf base fixture to initialize RMM pool
- PR #3337 Fix Java to pad validity buffers to 64-byte boundary
- PR #3362 Fix `find_and_replace` upcasting series for python scalars and lists
- PR #3357 Disabling `column_view` iterators for non fixed-width types
- PR #3383 Fix : properly compute null counts for rolling_window.
- PR #3386 Removing external includes from `column_view.hpp`
- PR #3369 Add write_partition to dask_cudf to fix to_parquet bug
- PR #3388 Support getitem with bools when DataFrame has a MultiIndex
- PR #3408 Fix String and Column (De-)Serialization
- PR #3372 Fix dask-distributed scatter_by_map bug
- PR #3419 Fix a bug in parse_into_parts (incomplete input causing walking past the end of string).
- PR #3413 Fix dask_cudf read_csv file-list bug
- PR #3416 Fix memory leak in ColumnVector when pulling strings off the GPU
- PR #3424 Fix benchmark build by adding libcudacxx to benchmark's CMakeLists.txt
- PR #3435 Fix diff and shift for empty series
- PR #3439 Fix index-name bug in StringColumn concat
- PR #3445 Fix ORC Writer default stripe size
- PR #3459 Fix printing of invalid entries
- PR #3466 Fix gather null mask allocation for invalid index
- PR #3468 Fix memory leak issue in `drop_duplicates`
- PR #3474 Fix small doc error in capitalize Docs
- PR #3491 Fix more doc errors in NVStrings
- PR #3478 Fix as_index deep copy via Index.rename inplace arg
- PR #3476 Fix ORC reader timezone conversion
- PR #3188 Repr slices up large DataFrames
- PR #3519 Fix strings column concatenate handling zero-sized columns
- PR #3530 Fix copy_if_else test case fail issue
- PR #3523 Fix lgenfe issue with debug build
- PR #3532 Fix potential use-after-free in cudf parquet reader
- PR #3540 Fix unary_op null_mask bug and add missing test cases
- PR #3559 Use HighLevelGraph api in DataFrame constructor (Fix upstream compatibility)
- PR #3572 Fix CI Issue with hypothesis tests that are flaky


# cuDF 0.10.0 (16 Oct 2019)

## New Features

- PR #2423 Added `groupby.quantile()`
- PR #2522 Add Java bindings for NVStrings backed upper and lower case mutators
- PR #2605 Added Sort based groupby in libcudf
- PR #2607 Add Java bindings for parsing JSON
- PR #2629 Add dropna= parameter to groupby
- PR #2585 ORC & Parquet Readers: Remove millisecond timestamp restriction
- PR #2507 Add GPU-accelerated ORC Writer
- PR #2559 Add Series.tolist()
- PR #2653 Add Java bindings for rolling window operations
- PR #2480 Merge `custreamz` codebase into `cudf` repo
- PR #2674 Add __contains__ for Index/Series/Column
- PR #2635 Add support to read from remote and cloud sources like s3, gcs, hdfs
- PR #2722 Add Java bindings for NVTX ranges
- PR #2702 Add make_bool to dataset generation functions
- PR #2394 Move `rapidsai/custrings` into `cudf`
- PR #2734 Final sync of custrings source into cudf
- PR #2724 Add libcudf support for __contains__
- PR #2777 Add python bindings for porter stemmer measure functionality
- PR #2781 Add issorted to is_monotonic
- PR #2685 Add cudf::scatter_to_tables and cython binding
- PR #2743 Add Java bindings for NVStrings timestamp2long as part of String ColumnVector casting
- PR #2785 Add nvstrings Python docs
- PR #2786 Add benchmarks option to root build.sh
- PR #2802 Add `cudf::repeat()` and `cudf.Series.repeat()`
- PR #2773 Add Fisher's unbiased kurtosis and skew for Series/DataFrame
- PR #2748 Parquet Reader: Add option to specify loading of PANDAS index
- PR #2807 Add scatter_by_map to DataFrame python API
- PR #2836 Add nvstrings.code_points method
- PR #2844 Add Series/DataFrame notnull
- PR #2858 Add GTest type list utilities
- PR #2870 Add support for grouping by Series of arbitrary length
- PR #2719 Series covariance and Pearson correlation
- PR #2207 Beginning of libcudf overhaul: introduce new column and table types
- PR #2869 Add `cudf.CategoricalDtype`
- PR #2838 CSV Reader: Support ARROW_RANDOM_FILE input
- PR #2655 CuPy-based Series and Dataframe .values property
- PR #2803 Added `edit_distance_matrix()` function to calculate pairwise edit distance for each string on a given nvstrings object.
- PR #2811 Start of cudf strings column work based on 2207
- PR #2872 Add Java pinned memory pool allocator
- PR #2969 Add findAndReplaceAll to ColumnVector
- PR #2814 Add Datetimeindex.weekday
- PR #2999 Add timestamp conversion support for string categories
- PR #2918 Add cudf::column timestamp wrapper types

## Improvements

- PR #2578 Update legacy_groupby to use libcudf group_by_without_aggregation
- PR #2581 Removed `managed` allocator from hash map classes.
- PR #2571 Remove unnecessary managed memory from gdf_column_concat
- PR #2648 Cython/Python reorg
- PR #2588 Update Series.append documentation
- PR #2632 Replace dask-cudf set_index code with upstream
- PR #2682 Add cudf.set_allocator() function for easier allocator init
- PR #2642 Improve null printing and testing
- PR #2747 Add missing Cython headers / cudftestutil lib to conda package for cuspatial build
- PR #2706 Compute CSV format in device code to speedup performance
- PR #2673 Add support for np.longlong type
- PR #2703 move dask serialization dispatch into cudf
- PR #2728 Add YYMMDD to version tag for nightly conda packages
- PR #2729 Handle file-handle input in to_csv
- PR #2741 CSV Reader: Move kernel functions into its own file
- PR #2766 Improve nvstrings python cmake flexibility
- PR #2756 Add out_time_unit option to csv reader, support timestamp resolutions
- PR #2771 Stopgap alias for to_gpu_matrix()
- PR #2783 Support mapping input columns to function arguments in apply kernels
- PR #2645 libcudf unique_count for Series.nunique
- PR #2817 Dask-cudf: `read_parquet` support for remote filesystems
- PR #2823 improve java data movement debugging
- PR #2806 CSV Reader: Clean-up row offset operations
- PR #2640 Add dask wait/persist exmaple to 10 minute guide
- PR #2828 Optimizations of kernel launch configuration for `DataFrame.apply_rows` and `DataFrame.apply_chunks`
- PR #2831 Add `column` argument to `DataFrame.drop`
- PR #2775 Various optimizations to improve __getitem__ and __setitem__ performance
- PR #2810 cudf::allocate_like can optionally always allocate a mask.
- PR #2833 Parquet reader: align page data allocation sizes to 4-bytes to satisfy cuda-memcheck
- PR #2832 Using the new Python bindings for UCX
- PR #2856 Update group_split_cudf to use scatter_by_map
- PR #2890 Optionally keep serialized table data on the host.
- PR #2778 Doc: Updated and fixed some docstrings that were formatted incorrectly.
- PR #2830 Use YYMMDD tag in custreamz nightly build
- PR #2875 Java: Remove synchronized from register methods in MemoryCleaner
- PR #2887 Minor snappy decompression optimization
- PR #2899 Use new RMM API based on Cython
- PR #2788 Guide to Python UDFs
- PR #2919 Change java API to use operators in groupby namespace
- PR #2909 CSV Reader: Avoid row offsets host vector default init
- PR #2834 DataFrame supports setting columns via attribute syntax `df.x = col`
- PR #3147 DataFrame can be initialized from rows via list of tuples
- PR #3539 Restrict CuPy to 6

## Bug Fixes

- PR #2584 ORC Reader: fix parsing of `DECIMAL` index positions
- PR #2619 Fix groupby serialization/deserialization
- PR #2614 Update Java version to match
- PR #2601 Fixes nlargest(1) issue in Series and Dataframe
- PR #2610 Fix a bug in index serialization (properly pass DeviceNDArray)
- PR #2621 Fixes the floordiv issue of not promoting float type when rhs is 0
- PR #2611 Types Test: fix static casting from negative int to string
- PR #2618 IO Readers: Fix datasource memory map failure for multiple reads
- PR #2628 groupby_without_aggregation non-nullable input table produces non-nullable output
- PR #2615 fix string category partitioning in java API
- PR #2641 fix string category and timeunit concat in the java API
- PR #2649 Fix groupby issue resulting from column_empty bug
- PR #2658 Fix astype() for null categorical columns
- PR #2660 fix column string category and timeunit concat in the java API
- PR #2664 ORC reader: fix `skip_rows` larger than first stripe
- PR #2654 Allow Java gdfOrderBy to work with string categories
- PR #2669 AVRO reader: fix non-deterministic output
- PR #2668 Update Java bindings to specify timestamp units for ORC and Parquet readers
- PR #2679 AVRO reader: fix cuda errors when decoding compressed streams
- PR #2692 Add concatenation for data-frame with different headers (empty and non-empty)
- PR #2651 Remove nvidia driver installation from ci/cpu/build.sh
- PR #2697 Ensure csv reader sets datetime column time units
- PR #2698 Return RangeIndex from contiguous slice of RangeIndex
- PR #2672 Fix null and integer handling in round
- PR #2704 Parquet Reader: Fix crash when loading string column with nulls
- PR #2725 Fix Jitify issue with running on Turing using CUDA version < 10
- PR #2731 Fix building of benchmarks
- PR #2738 Fix java to find new NVStrings locations
- PR #2736 Pin Jitify branch to v0.10 version
- PR #2742 IO Readers: Fix possible silent failures when creating `NvStrings` instance
- PR #2753 Fix java quantile API calls
- PR #2762 Fix validity processing for time in java
- PR #2796 Fix handling string slicing and other nvstrings delegated methods with dask
- PR #2769 Fix link to API docs in README.md
- PR #2772 Handle multiindex pandas Series #2772
- PR #2749 Fix apply_rows/apply_chunks pessimistic null mask to use in_cols null masks only
- PR #2752 CSV Reader: Fix exception when there's no rows to process
- PR #2716 Added Exception for `StringMethods` in string methods
- PR #2787 Fix Broadcasting `None` to `cudf-series`
- PR #2794 Fix async race in NVCategory::get_value and get_value_bounds
- PR #2795 Fix java build/cast error
- PR #2496 Fix improper merge of two dataframes when names differ
- PR #2824 Fix issue with incorrect result when Numeric Series replace is called several times
- PR #2751 Replace value with null
- PR #2765 Fix Java inequality comparisons for string category
- PR #2818 Fix java join API to use new C++ join API
- PR #2841 Fix nvstrings.slice and slice_from for range (0,0)
- PR #2837 Fix join benchmark
- PR #2809 Add hash_df and group_split dispatch functions for dask
- PR #2843 Parquet reader: fix skip_rows when not aligned with page or row_group boundaries
- PR #2851 Deleted existing dask-cudf/record.txt
- PR #2854 Fix column creation from ephemeral objects exposing __cuda_array_interface__
- PR #2860 Fix boolean indexing when the result is a single row
- PR #2859 Fix tail method issue for string columns
- PR #2852 Fixed `cumsum()` and `cumprod()` on boolean series.
- PR #2865 DaskIO: Fix `read_csv` and `read_orc` when input is list of files
- PR #2750 Fixed casting values to cudf::bool8 so non-zero values always cast to true
- PR #2873 Fixed dask_cudf read_partition bug by generating ParquetDatasetPiece
- PR #2850 Fixes dask_cudf.read_parquet on partitioned datasets
- PR #2896 Properly handle `axis` string keywords in `concat`
- PR #2926 Update rounding algorithm to avoid using fmod
- PR #2968 Fix Java dependency loading when using NVTX
- PR #2963 Fix ORC writer uncompressed block indexing
- PR #2928 CSV Reader: Fix using `byte_range` for large datasets
- PR #2983 Fix sm_70+ race condition in gpu_unsnap
- PR #2964 ORC Writer: Segfault when writing mixed numeric and string columns
- PR #3007 Java: Remove unit test that frees RMM invalid pointer
- PR #3009 Fix orc reader RLEv2 patch position regression from PR #2507
- PR #3002 Fix CUDA invalid configuration errors reported after loading an ORC file without data
- PR #3035 Update update-version.sh for new docs locations
- PR #3038 Fix uninitialized stream parameter in device_table deleter
- PR #3064 Fixes groupby performance issue
- PR #3061 Add rmmInitialize to nvstrings gtests
- PR #3058 Fix UDF doc markdown formatting
- PR #3059 Add nvstrings python build instructions to contributing.md


# cuDF 0.9.0 (21 Aug 2019)

## New Features

- PR #1993 Add CUDA-accelerated series aggregations: mean, var, std
- PR #2111 IO Readers: Support memory buffer, file-like object, and URL inputs
- PR #2012 Add `reindex()` to DataFrame and Series
- PR #2097 Add GPU-accelerated AVRO reader
- PR #2098 Support binary ops on DFs and Series with mismatched indices
- PR #2160 Merge `dask-cudf` codebase into `cudf` repo
- PR #2149 CSV Reader: Add `hex` dtype for explicit hexadecimal parsing
- PR #2156 Add `upper_bound()` and `lower_bound()` for libcudf tables and `searchsorted()` for cuDF Series
- PR #2158 CSV Reader: Support single, non-list/dict argument for `dtype`
- PR #2177 CSV Reader: Add `parse_dates` parameter for explicit date inference
- PR #1744 cudf::apply_boolean_mask and cudf::drop_nulls support for cudf::table inputs (multi-column)
- PR #2196 Add `DataFrame.dropna()`
- PR #2197 CSV Writer: add `chunksize` parameter for `to_csv`
- PR #2215 `type_dispatcher` benchmark
- PR #2179 Add Java quantiles
- PR #2157 Add __array_function__ to DataFrame and Series
- PR #2212 Java support for ORC reader
- PR #2224 Add DataFrame isna, isnull, notna functions
- PR #2236 Add Series.drop_duplicates
- PR #2105 Add hash-based join benchmark
- PR #2316 Add unique, nunique, and value_counts for datetime columns
- PR #2337 Add Java support for slicing a ColumnVector
- PR #2049 Add cudf::merge (sorted merge)
- PR #2368 Full cudf+dask Parquet Support
- PR #2380 New cudf::is_sorted checks whether cudf::table is sorted
- PR #2356 Java column vector standard deviation support
- PR #2221 MultiIndex full indexing - Support iloc and wildcards for loc
- PR #2429 Java support for getting length of strings in a ColumnVector
- PR #2415 Add `value_counts` for series of any type
- PR #2446 Add __array_function__ for index
- PR #2437 ORC reader: Add 'use_np_dtypes' option
- PR #2382 Add CategoricalAccessor add, remove, rename, and ordering methods
- PR #2464 Native implement `__cuda_array_interface__` for Series/Index/Column objects
- PR #2425 Rolling window now accepts array-based user-defined functions
- PR #2442 Add __setitem__
- PR #2449 Java support for getting byte count of strings in a ColumnVector
- PR #2492 Add groupby.size() method
- PR #2358 Add cudf::nans_to_nulls: convert floating point column into bitmask
- PR #2489 Add drop argument to set_index
- PR #2491 Add Java bindings for ORC reader 'use_np_dtypes' option
- PR #2213 Support s/ms/us/ns DatetimeColumn time unit resolutions
- PR #2536 Add _constructor properties to Series and DataFrame

## Improvements

- PR #2103 Move old `column` and `bitmask` files into `legacy/` directory
- PR #2109 added name to Python column classes
- PR #1947 Cleanup serialization code
- PR #2125 More aggregate in java API
- PR #2127 Add in java Scalar tests
- PR #2088 Refactor of Python groupby code
- PR #2130 Java serialization and deserialization of tables.
- PR #2131 Chunk rows logic added to csv_writer
- PR #2129 Add functions in the Java API to support nullable column filtering
- PR #2165 made changes to get_dummies api for it to be available in MethodCache
- PR #2171 Add CodeCov integration, fix doc version, make --skip-tests work when invoking with source
- PR #2184 handle remote orc files for dask-cudf
- PR #2186 Add `getitem` and `getattr` style access to Rolling objects
- PR #2168 Use cudf.Column for CategoricalColumn's categories instead of a tuple
- PR #2193 DOC: cudf::type_dispatcher documentation for specializing dispatched functors
- PR #2199 Better java support for appending strings
- PR #2176 Added column dtype support for datetime, int8, int16 to csv_writer
- PR #2209 Matching `get_dummies` & `select_dtypes` behavior to pandas
- PR #2217 Updated Java bindings to use the new groupby API
- PR #2214 DOC: Update doc instructions to build/install `cudf` and `dask-cudf`
- PR #2220 Update Java bindings for reduction rename
- PR #2232 Move CodeCov upload from build script to Jenkins
- PR #2225 refactor to use libcudf for gathering columns in dataframes
- PR #2293 Improve join performance (faster compute_join_output_size)
- PR #2300 Create separate dask codeowners for dask-cudf codebase
- PR #2304 gdf_group_by_without_aggregations returns gdf_column
- PR #2309 Java readers: remove redundant copy of result pointers
- PR #2307 Add `black` and `isort` to style checker script
- PR #2345 Restore removal of old groupby implementation
- PR #2342 Improve `astype()` to operate all ways
- PR #2329 using libcudf cudf::copy for column deep copy
- PR #2344 DOC: docs on code formatting for contributors
- PR #2376 Add inoperative axis= and win_type= arguments to Rolling()
- PR #2378 remove dask for (de-)serialization of cudf objects
- PR #2353 Bump Arrow and Dask versions
- PR #2377 Replace `standard_python_slice` with just `slice.indices()`
- PR #2373 cudf.DataFrame enchancements & Series.values support
- PR #2392 Remove dlpack submodule; make cuDF's Cython API externally accessible
- PR #2430 Updated Java bindings to use the new unary API
- PR #2406 Moved all existing `table` related files to a `legacy/` directory
- PR #2350 Performance related changes to get_dummies
- PR #2420 Remove `cudautils.astype` and replace with `typecast.apply_cast`
- PR #2456 Small improvement to typecast utility
- PR #2458 Fix handling of thirdparty packages in `isort` config
- PR #2459 IO Readers: Consolidate all readers to use `datasource` class
- PR #2475 Exposed type_dispatcher.hpp, nvcategory_util.hpp and wrapper_types.hpp in the include folder
- PR #2484 Enabled building libcudf as a static library
- PR #2453 Streamline CUDA_REL environment variable
- PR #2483 Bundle Boost filesystem dependency in the Java jar
- PR #2486 Java API hash functions
- PR #2481 Adds the ignore_null_keys option to the java api
- PR #2490 Java api: support multiple aggregates for the same column
- PR #2510 Java api: uses table based apply_boolean_mask
- PR #2432 Use pandas formatting for console, html, and latex output
- PR #2573 Bump numba version to 0.45.1
- PR #2606 Fix references to notebooks-contrib

## Bug Fixes

- PR #2086 Fixed quantile api behavior mismatch in series & dataframe
- PR #2128 Add offset param to host buffer readers in java API.
- PR #2145 Work around binops validity checks for java
- PR #2146 Work around unary_math validity checks for java
- PR #2151 Fixes bug in cudf::copy_range where null_count was invalid
- PR #2139 matching to pandas describe behavior & fixing nan values issue
- PR #2161 Implicitly convert unsigned to signed integer types in binops
- PR #2154 CSV Reader: Fix bools misdetected as strings dtype
- PR #2178 Fix bug in rolling bindings where a view of an ephemeral column was being taken
- PR #2180 Fix issue with isort reordering `importorskip` below imports depending on them
- PR #2187 fix to honor dtype when numpy arrays are passed to columnops.as_column
- PR #2190 Fix issue in astype conversion of string column to 'str'
- PR #2208 Fix issue with calling `head()` on one row dataframe
- PR #2229 Propagate exceptions from Cython cdef functions
- PR #2234 Fix issue with local build script not properly building
- PR #2223 Fix CUDA invalid configuration errors reported after loading small compressed ORC files
- PR #2162 Setting is_unique and is_monotonic-related attributes
- PR #2244 Fix ORC RLEv2 delta mode decoding with nonzero residual delta width
- PR #2297 Work around `var/std` unsupported only at debug build
- PR #2302 Fixed java serialization corner case
- PR #2355 Handle float16 in binary operations
- PR #2311 Fix copy behaviour for GenericIndex
- PR #2349 Fix issues with String filter in java API
- PR #2323 Fix groupby on categoricals
- PR #2328 Ensure order is preserved in CategoricalAccessor._set_categories
- PR #2202 Fix issue with unary ops mishandling empty input
- PR #2326 Fix for bug in DLPack when reading multiple columns
- PR #2324 Fix cudf Docker build
- PR #2325 Fix ORC RLEv2 patched base mode decoding with nonzero patch width
- PR #2235 Fix get_dummies to be compatible with dask
- PR #2332 Zero initialize gdf_dtype_extra_info
- PR #2355 Handle float16 in binary operations
- PR #2360 Fix missing dtype handling in cudf.Series & columnops.as_column
- PR #2364 Fix quantile api and other trivial issues around it
- PR #2361 Fixed issue with `codes` of CategoricalIndex
- PR #2357 Fixed inconsistent type of index created with from_pandas vs direct construction
- PR #2389 Fixed Rolling __getattr__ and __getitem__ for offset based windows
- PR #2402 Fixed bug in valid mask computation in cudf::copy_if (apply_boolean_mask)
- PR #2401 Fix to a scalar datetime(of type Days) issue
- PR #2386 Correctly allocate output valids in groupby
- PR #2411 Fixed failures on binary op on single element string column
- PR #2422 Fix Pandas logical binary operation incompatibilites
- PR #2447 Fix CodeCov posting build statuses temporarily
- PR #2450 Fix erroneous null handling in `cudf.DataFrame`'s `apply_rows`
- PR #2470 Fix issues with empty strings and string categories (Java)
- PR #2471 Fix String Column Validity.
- PR #2481 Fix java validity buffer serialization
- PR #2485 Updated bytes calculation to use size_t to avoid overflow in column concat
- PR #2461 Fix groupby multiple aggregations same column
- PR #2514 Fix cudf::drop_nulls threshold handling in Cython
- PR #2516 Fix utilities include paths and meta.yaml header paths
- PR #2517 Fix device memory leak in to_dlpack tensor deleter
- PR #2431 Fix local build generated file ownerships
- PR #2511 Added import of orc, refactored exception handlers to not squash fatal exceptions
- PR #2527 Fix index and column input handling in dask_cudf read_parquet
- PR #2466 Fix `dataframe.query` returning null rows erroneously
- PR #2548 Orc reader: fix non-deterministic data decoding at chunk boundaries
- PR #2557 fix cudautils import in string.py
- PR #2521 Fix casting datetimes from/to the same resolution
- PR #2545 Fix MultiIndexes with datetime levels
- PR #2560 Remove duplicate `dlpack` definition in conda recipe
- PR #2567 Fix ColumnVector.fromScalar issues while dealing with null scalars
- PR #2565 Orc reader: fix incorrect data decoding of int64 data types
- PR #2577 Fix search benchmark compilation error by adding necessary header
- PR #2604 Fix a bug in copying.pyx:_normalize_types that upcasted int32 to int64


# cuDF 0.8.0 (27 June 2019)

## New Features

- PR #1524 Add GPU-accelerated JSON Lines parser with limited feature set
- PR #1569 Add support for Json objects to the JSON Lines reader
- PR #1622 Add Series.loc
- PR #1654 Add cudf::apply_boolean_mask: faster replacement for gdf_apply_stencil
- PR #1487 cython gather/scatter
- PR #1310 Implemented the slice/split functionality.
- PR #1630 Add Python layer to the GPU-accelerated JSON reader
- PR #1745 Add rounding of numeric columns via Numba
- PR #1772 JSON reader: add support for BytesIO and StringIO input
- PR #1527 Support GDF_BOOL8 in readers and writers
- PR #1819 Logical operators (AND, OR, NOT) for libcudf and cuDF
- PR #1813 ORC Reader: Add support for stripe selection
- PR #1828 JSON Reader: add suport for bool8 columns
- PR #1833 Add column iterator with/without nulls
- PR #1665 Add the point-in-polygon GIS function
- PR #1863 Series and Dataframe methods for all and any
- PR #1908 cudf::copy_range and cudf::fill for copying/assigning an index or range to a constant
- PR #1921 Add additional formats for typecasting to/from strings
- PR #1807 Add Series.dropna()
- PR #1987 Allow user defined functions in the form of ptx code to be passed to binops
- PR #1948 Add operator functions like `Series.add()` to DataFrame and Series
- PR #1954 Add skip test argument to GPU build script
- PR #2018 Add bindings for new groupby C++ API
- PR #1984 Add rolling window operations Series.rolling() and DataFrame.rolling()
- PR #1542 Python method and bindings for to_csv
- PR #1995 Add Java API
- PR #1998 Add google benchmark to cudf
- PR #1845 Add cudf::drop_duplicates, DataFrame.drop_duplicates
- PR #1652 Added `Series.where()` feature
- PR #2074 Java Aggregates, logical ops, and better RMM support
- PR #2140 Add a `cudf::transform` function
- PR #2068 Concatenation of different typed columns

## Improvements

- PR #1538 Replacing LesserRTTI with inequality_comparator
- PR #1703 C++: Added non-aggregating `insert` to `concurrent_unordered_map` with specializations to store pairs with a single atomicCAS when possible.
- PR #1422 C++: Added a RAII wrapper for CUDA streams
- PR #1701 Added `unique` method for stringColumns
- PR #1713 Add documentation for Dask-XGBoost
- PR #1666 CSV Reader: Improve performance for files with large number of columns
- PR #1725 Enable the ability to use a single column groupby as its own index
- PR #1759 Add an example showing simultaneous rolling averages to `apply_grouped` documentation
- PR #1746 C++: Remove unused code: `windowed_ops.cu`, `sorting.cu`, `hash_ops.cu`
- PR #1748 C++: Add `bool` nullability flag to `device_table` row operators
- PR #1764 Improve Numerical column: `mean_var` and `mean`
- PR #1767 Speed up Python unit tests
- PR #1770 Added build.sh script, updated CI scripts and documentation
- PR #1739 ORC Reader: Add more pytest coverage
- PR #1696 Added null support in `Series.replace()`.
- PR #1390 Added some basic utility functions for `gdf_column`'s
- PR #1791 Added general column comparison code for testing
- PR #1795 Add printing of git submodule info to `print_env.sh`
- PR #1796 Removing old sort based group by code and gdf_filter
- PR #1811 Added funtions for copying/allocating `cudf::table`s
- PR #1838 Improve columnops.column_empty so that it returns typed columns instead of a generic Column
- PR #1890 Add utils.get_dummies- a pandas-like wrapper around one_hot-encoding
- PR #1823 CSV Reader: default the column type to string for empty dataframes
- PR #1827 Create bindings for scalar-vector binops, and update one_hot_encoding to use them
- PR #1817 Operators now support different sized dataframes as long as they don't share different sized columns
- PR #1855 Transition replace_nulls to new C++ API and update corresponding Cython/Python code
- PR #1858 Add `std::initializer_list` constructor to `column_wrapper`
- PR #1846 C++ type-erased gdf_equal_columns test util; fix gdf_equal_columns logic error
- PR #1390 Added some basic utility functions for `gdf_column`s
- PR #1391 Tidy up bit-resolution-operation and bitmask class code
- PR #1882 Add iloc functionality to MultiIndex dataframes
- PR #1884 Rolling windows: general enhancements and better coverage for unit tests
- PR #1886 support GDF_STRING_CATEGORY columns in apply_boolean_mask, drop_nulls and other libcudf functions
- PR #1896 Improve performance of groupby with levels specified in dask-cudf
- PR #1915 Improve iloc performance for non-contiguous row selection
- PR #1859 Convert read_json into a C++ API
- PR #1919 Rename libcudf namespace gdf to namespace cudf
- PR #1850 Support left_on and right_on for DataFrame merge operator
- PR #1930 Specialize constructor for `cudf::bool8` to cast argument to `bool`
- PR #1938 Add default constructor for `column_wrapper`
- PR #1930 Specialize constructor for `cudf::bool8` to cast argument to `bool`
- PR #1952 consolidate libcudf public API headers in include/cudf
- PR #1949 Improved selection with boolmask using libcudf `apply_boolean_mask`
- PR #1956 Add support for nulls in `query()`
- PR #1973 Update `std::tuple` to `std::pair` in top-most libcudf APIs and C++ transition guide
- PR #1981 Convert read_csv into a C++ API
- PR #1868 ORC Reader: Support row index for speed up on small/medium datasets
- PR #1964 Added support for list-like types in Series.str.cat
- PR #2005 Use HTML5 details tag in bug report issue template
- PR #2003 Removed few redundant unit-tests from test_string.py::test_string_cat
- PR #1944 Groupby design improvements
- PR #2017 Convert `read_orc()` into a C++ API
- PR #2011 Convert `read_parquet()` into a C++ API
- PR #1756 Add documentation "10 Minutes to cuDF and dask_cuDF"
- PR #2034 Adding support for string columns concatenation using "add" binary operator
- PR #2042 Replace old "10 Minutes" guide with new guide for docs build process
- PR #2036 Make library of common test utils to speed up tests compilation
- PR #2022 Facilitating get_dummies to be a high level api too
- PR #2050 Namespace IO readers and add back free-form `read_xxx` functions
- PR #2104 Add a functional ``sort=`` keyword argument to groupby
- PR #2108 Add `find_and_replace` for StringColumn for replacing single values
- PR #1803 cuDF/CuPy interoperability documentation

## Bug Fixes

- PR #1465 Fix for test_orc.py and test_sparse_df.py test failures
- PR #1583 Fix underlying issue in `as_index()` that was causing `Series.quantile()` to fail
- PR #1680 Add errors= keyword to drop() to fix cudf-dask bug
- PR #1651 Fix `query` function on empty dataframe
- PR #1616 Fix CategoricalColumn to access categories by index instead of iteration
- PR #1660 Fix bug in `loc` when indexing with a column name (a string)
- PR #1683 ORC reader: fix timestamp conversion to UTC
- PR #1613 Improve CategoricalColumn.fillna(-1) performance
- PR #1642 Fix failure of CSV_TEST gdf_csv_test.SkiprowsNrows on multiuser systems
- PR #1709 Fix handling of `datetime64[ms]` in `dataframe.select_dtypes`
- PR #1704 CSV Reader: Add support for the plus sign in number fields
- PR #1687 CSV reader: return an empty dataframe for zero size input
- PR #1757 Concatenating columns with null columns
- PR #1755 Add col_level keyword argument to melt
- PR #1758 Fix df.set_index() when setting index from an empty column
- PR #1749 ORC reader: fix long strings of NULL values resulting in incorrect data
- PR #1742 Parquet Reader: Fix index column name to match PANDAS compat
- PR #1782 Update libcudf doc version
- PR #1783 Update conda dependencies
- PR #1786 Maintain the original series name in series.unique output
- PR #1760 CSV Reader: fix segfault when dtype list only includes columns from usecols list
- PR #1831 build.sh: Assuming python is in PATH instead of using PYTHON env var
- PR #1839 Raise an error instead of segfaulting when transposing a DataFrame with StringColumns
- PR #1840 Retain index correctly during merge left_on right_on
- PR #1825 cuDF: Multiaggregation Groupby Failures
- PR #1789 CSV Reader: Fix missing support for specifying `int8` and `int16` dtypes
- PR #1857 Cython Bindings: Handle `bool` columns while calling `column_view_from_NDArrays`
- PR #1849 Allow DataFrame support methods to pass arguments to the methods
- PR #1847 Fixed #1375 by moving the nvstring check into the wrapper function
- PR #1864 Fixing cudf reduction for POWER platform
- PR #1869 Parquet reader: fix Dask timestamps not matching with Pandas (convert to milliseconds)
- PR #1876 add dtype=bool for `any`, `all` to treat integer column correctly
- PR #1875 CSV reader: take NaN values into account in dtype detection
- PR #1873 Add column dtype checking for the all/any methods
- PR #1902 Bug with string iteration in _apply_basic_agg
- PR #1887 Fix for initialization issue in pq_read_arg,orc_read_arg
- PR #1867 JSON reader: add support for null/empty fields, including the 'null' literal
- PR #1891 Fix bug #1750 in string column comparison
- PR #1909 Support of `to_pandas()` of boolean series with null values
- PR #1923 Use prefix removal when two aggs are called on a SeriesGroupBy
- PR #1914 Zero initialize gdf_column local variables
- PR #1959 Add support for comparing boolean Series to scalar
- PR #1966 Ignore index fix in series append
- PR #1967 Compute index __sizeof__ only once for DataFrame __sizeof__
- PR #1977 Support CUDA installation in default system directories
- PR #1982 Fixes incorrect index name after join operation
- PR #1985 Implement `GDF_PYMOD`, a special modulo that follows python's sign rules
- PR #1991 Parquet reader: fix decoding of NULLs
- PR #1990 Fixes a rendering bug in the `apply_grouped` documentation
- PR #1978 Fix for values being filled in an empty dataframe
- PR #2001 Correctly create MultiColumn from Pandas MultiColumn
- PR #2006 Handle empty dataframe groupby construction for dask
- PR #1965 Parquet Reader: Fix duplicate index column when it's already in `use_cols`
- PR #2033 Add pip to conda environment files to fix warning
- PR #2028 CSV Reader: Fix reading of uncompressed files without a recognized file extension
- PR #2073 Fix an issue when gathering columns with NVCategory and nulls
- PR #2053 cudf::apply_boolean_mask return empty column for empty boolean mask
- PR #2066 exclude `IteratorTest.mean_var_output` test from debug build
- PR #2069 Fix JNI code to use read_csv and read_parquet APIs
- PR #2071 Fix bug with unfound transitive dependencies for GTests in Ubuntu 18.04
- PR #2089 Configure Sphinx to render params correctly
- PR #2091 Fix another bug with unfound transitive dependencies for `cudftestutils` in Ubuntu 18.04
- PR #2115 Just apply `--disable-new-dtags` instead of trying to define all the transitive dependencies
- PR #2106 Fix errors in JitCache tests caused by sharing of device memory between processes
- PR #2120 Fix errors in JitCache tests caused by running multiple threads on the same data
- PR #2102 Fix memory leak in groupby
- PR #2113 fixed typo in to_csv code example


# cudf 0.7.2 (16 May 2019)

## New Features

- PR #1735 Added overload for atomicAdd on int64. Streamlined implementation of custom atomic overloads.
- PR #1741 Add MultiIndex concatenation

## Bug Fixes

- PR #1718 Fix issue with SeriesGroupBy MultiIndex in dask-cudf
- PR #1734 Python: fix performance regression for groupby count() aggregations
- PR #1768 Cython: fix handling read only schema buffers in gpuarrow reader


# cudf 0.7.1 (11 May 2019)

## New Features

- PR #1702 Lazy load MultiIndex to return groupby performance to near optimal.

## Bug Fixes

- PR #1708 Fix handling of `datetime64[ms]` in `dataframe.select_dtypes`


# cuDF 0.7.0 (10 May 2019)

## New Features

- PR #982 Implement gdf_group_by_without_aggregations and gdf_unique_indices functions
- PR #1142 Add `GDF_BOOL` column type
- PR #1194 Implement overloads for CUDA atomic operations
- PR #1292 Implemented Bitwise binary ops AND, OR, XOR (&, |, ^)
- PR #1235 Add GPU-accelerated Parquet Reader
- PR #1335 Added local_dict arg in `DataFrame.query()`.
- PR #1282 Add Series and DataFrame.describe()
- PR #1356 Rolling windows
- PR #1381 Add DataFrame._get_numeric_data
- PR #1388 Add CODEOWNERS file to auto-request reviews based on where changes are made
- PR #1396 Add DataFrame.drop method
- PR #1413 Add DataFrame.melt method
- PR #1412 Add DataFrame.pop()
- PR #1419 Initial CSV writer function
- PR #1441 Add Series level cumulative ops (cumsum, cummin, cummax, cumprod)
- PR #1420 Add script to build and test on a local gpuCI image
- PR #1440 Add DatetimeColumn.min(), DatetimeColumn.max()
- PR #1455 Add Series.Shift via Numba kernel
- PR #1441 Add Series level cumulative ops (cumsum, cummin, cummax, cumprod)
- PR #1461 Add Python coverage test to gpu build
- PR #1445 Parquet Reader: Add selective reading of rows and row group
- PR #1532 Parquet Reader: Add support for INT96 timestamps
- PR #1516 Add Series and DataFrame.ndim
- PR #1556 Add libcudf C++ transition guide
- PR #1466 Add GPU-accelerated ORC Reader
- PR #1565 Add build script for nightly doc builds
- PR #1508 Add Series isna, isnull, and notna
- PR #1456 Add Series.diff() via Numba kernel
- PR #1588 Add Index `astype` typecasting
- PR #1301 MultiIndex support
- PR #1599 Level keyword supported in groupby
- PR #929 Add support operations to dataframe
- PR #1609 Groupby accept list of Series
- PR #1658 Support `group_keys=True` keyword in groupby method

## Improvements

- PR #1531 Refactor closures as private functions in gpuarrow
- PR #1404 Parquet reader page data decoding speedup
- PR #1076 Use `type_dispatcher` in join, quantiles, filter, segmented sort, radix sort and hash_groupby
- PR #1202 Simplify README.md
- PR #1149 CSV Reader: Change convertStrToValue() functions to `__device__` only
- PR #1238 Improve performance of the CUDA trie used in the CSV reader
- PR #1245 Use file cache for JIT kernels
- PR #1278 Update CONTRIBUTING for new conda environment yml naming conventions
- PR #1163 Refactored UnaryOps. Reduced API to two functions: `gdf_unary_math` and `gdf_cast`. Added `abs`, `-`, and `~` ops. Changed bindings to Cython
- PR #1284 Update docs version
- PR #1287 add exclude argument to cudf.select_dtype function
- PR #1286 Refactor some of the CSV Reader kernels into generic utility functions
- PR #1291 fillna in `Series.to_gpu_array()` and `Series.to_array()` can accept the scalar too now.
- PR #1005 generic `reduction` and `scan` support
- PR #1349 Replace modernGPU sort join with thrust.
- PR #1363 Add a dataframe.mean(...) that raises NotImplementedError to satisfy `dask.dataframe.utils.is_dataframe_like`
- PR #1319 CSV Reader: Use column wrapper for gdf_column output alloc/dealloc
- PR #1376 Change series quantile default to linear
- PR #1399 Replace CFFI bindings for NVTX functions with Cython bindings
- PR #1389 Refactored `set_null_count()`
- PR #1386 Added macros `GDF_TRY()`, `CUDF_TRY()` and `ASSERT_CUDF_SUCCEEDED()`
- PR #1435 Rework CMake and conda recipes to depend on installed libraries
- PR #1391 Tidy up bit-resolution-operation and bitmask class code
- PR #1439 Add cmake variable to enable compiling CUDA code with -lineinfo
- PR #1462 Add ability to read parquet files from arrow::io::RandomAccessFile
- PR #1453 Convert CSV Reader CFFI to Cython
- PR #1479 Convert Parquet Reader CFFI to Cython
- PR #1397 Add a utility function for producing an overflow-safe kernel launch grid configuration
- PR #1382 Add GPU parsing of nested brackets to cuIO parsing utilities
- PR #1481 Add cudf::table constructor to allocate a set of `gdf_column`s
- PR #1484 Convert GroupBy CFFI to Cython
- PR #1463 Allow and default melt keyword argument var_name to be None
- PR #1486 Parquet Reader: Use device_buffer rather than device_ptr
- PR #1525 Add cudatoolkit conda dependency
- PR #1520 Renamed `src/dataframe` to `src/table` and moved `table.hpp`. Made `types.hpp` to be type declarations only.
- PR #1492 Convert transpose CFFI to Cython
- PR #1495 Convert binary and unary ops CFFI to Cython
- PR #1503 Convert sorting and hashing ops CFFI to Cython
- PR #1522 Use latest release version in update-version CI script
- PR #1533 Remove stale join CFFI, fix memory leaks in join Cython
- PR #1521 Added `row_bitmask` to compute bitmask for rows of a table. Merged `valids_ops.cu` and `bitmask_ops.cu`
- PR #1553 Overload `hash_row` to avoid using intial hash values. Updated `gdf_hash` to select between overloads
- PR #1585 Updated `cudf::table` to maintain own copy of wrapped `gdf_column*`s
- PR #1559 Add `except +` to all Cython function definitions to catch C++ exceptions properly
- PR #1617 `has_nulls` and `column_dtypes` for `cudf::table`
- PR #1590 Remove CFFI from the build / install process entirely
- PR #1536 Convert gpuarrow CFFI to Cython
- PR #1655 Add `Column._pointer` as a way to access underlying `gdf_column*` of a `Column`
- PR #1655 Update readme conda install instructions for cudf version 0.6 and 0.7


## Bug Fixes

- PR #1233 Fix dtypes issue while adding the column to `str` dataframe.
- PR #1254 CSV Reader: fix data type detection for floating-point numbers in scientific notation
- PR #1289 Fix looping over each value instead of each category in concatenation
- PR #1293 Fix Inaccurate error message in join.pyx
- PR #1308 Add atomicCAS overload for `int8_t`, `int16_t`
- PR #1317 Fix catch polymorphic exception by reference in ipc.cu
- PR #1325 Fix dtype of null bitmasks to int8
- PR #1326 Update build documentation to use -DCMAKE_CXX11_ABI=ON
- PR #1334 Add "na_position" argument to CategoricalColumn sort_by_values
- PR #1321 Fix out of bounds warning when checking Bzip2 header
- PR #1359 Add atomicAnd/Or/Xor for integers
- PR #1354 Fix `fillna()` behaviour when replacing values with different dtypes
- PR #1347 Fixed core dump issue while passing dict_dtypes without column names in `cudf.read_csv()`
- PR #1379 Fixed build failure caused due to error: 'col_dtype' may be used uninitialized
- PR #1392 Update cudf Dockerfile and package_versions.sh
- PR #1385 Added INT8 type to `_schema_to_dtype` for use in GpuArrowReader
- PR #1393 Fixed a bug in `gdf_count_nonzero_mask()` for the case of 0 bits to count
- PR #1395 Update CONTRIBUTING to use the environment variable CUDF_HOME
- PR #1416 Fix bug at gdf_quantile_exact and gdf_quantile_appox
- PR #1421 Fix remove creation of series multiple times during `add_column()`
- PR #1405 CSV Reader: Fix memory leaks on read_csv() failure
- PR #1328 Fix CategoricalColumn to_arrow() null mask
- PR #1433 Fix NVStrings/categories includes
- PR #1432 Update NVStrings to 0.7.* to coincide with 0.7 development
- PR #1483 Modify CSV reader to avoid cropping blank quoted characters in non-string fields
- PR #1446 Merge 1275 hotfix from master into branch-0.7
- PR #1447 Fix legacy groupby apply docstring
- PR #1451 Fix hash join estimated result size is not correct
- PR #1454 Fix local build script improperly change directory permissions
- PR #1490 Require Dask 1.1.0+ for `is_dataframe_like` test or skip otherwise.
- PR #1491 Use more specific directories & groups in CODEOWNERS
- PR #1497 Fix Thrust issue on CentOS caused by missing default constructor of host_vector elements
- PR #1498 Add missing include guard to device_atomics.cuh and separated DEVICE_ATOMICS_TEST
- PR #1506 Fix csv-write call to updated NVStrings method
- PR #1510 Added nvstrings `fillna()` function
- PR #1507 Parquet Reader: Default string data to GDF_STRING
- PR #1535 Fix doc issue to ensure correct labelling of cudf.series
- PR #1537 Fix `undefined reference` link error in HashPartitionTest
- PR #1548 Fix ci/local/build.sh README from using an incorrect image example
- PR #1551 CSV Reader: Fix integer column name indexing
- PR #1586 Fix broken `scalar_wrapper::operator==`
- PR #1591 ORC/Parquet Reader: Fix missing import for FileNotFoundError exception
- PR #1573 Parquet Reader: Fix crash due to clash with ORC reader datasource
- PR #1607 Revert change of `column.to_dense_buffer` always return by copy for performance concerns
- PR #1618 ORC reader: fix assert & data output when nrows/skiprows isn't aligned to stripe boundaries
- PR #1631 Fix failure of TYPES_TEST on some gcc-7 based systems.
- PR #1641 CSV Reader: Fix skip_blank_lines behavior with Windows line terminators (\r\n)
- PR #1648 ORC reader: fix non-deterministic output when skiprows is non-zero
- PR #1676 Fix groupby `as_index` behaviour with `MultiIndex`
- PR #1659 Fix bug caused by empty groupbys and multiindex slicing throwing exceptions
- PR #1656 Correct Groupby failure in dask when un-aggregable columns are left in dataframe.
- PR #1689 Fix groupby performance regression
- PR #1694 Add Cython as a runtime dependency since it's required in `setup.py`


# cuDF 0.6.1 (25 Mar 2019)

## Bug Fixes

- PR #1275 Fix CentOS exception in DataFrame.hash_partition from using value "returned" by a void function


# cuDF 0.6.0 (22 Mar 2019)

## New Features

- PR #760 Raise `FileNotFoundError` instead of `GDF_FILE_ERROR` in `read_csv` if the file does not exist
- PR #539 Add Python bindings for replace function
- PR #823 Add Doxygen configuration to enable building HTML documentation for libcudf C/C++ API
- PR #807 CSV Reader: Add byte_range parameter to specify the range in the input file to be read
- PR #857 Add Tail method for Series/DataFrame and update Head method to use iloc
- PR #858 Add series feature hashing support
- PR #871 CSV Reader: Add support for NA values, including user specified strings
- PR #893 Adds PyArrow based parquet readers / writers to Python, fix category dtype handling, fix arrow ingest buffer size issues
- PR #867 CSV Reader: Add support for ignoring blank lines and comment lines
- PR #887 Add Series digitize method
- PR #895 Add Series groupby
- PR #898 Add DataFrame.groupby(level=0) support
- PR #920 Add feather, JSON, HDF5 readers / writers from PyArrow / Pandas
- PR #888 CSV Reader: Add prefix parameter for column names, used when parsing without a header
- PR #913 Add DLPack support: convert between cuDF DataFrame and DLTensor
- PR #939 Add ORC reader from PyArrow
- PR #918 Add Series.groupby(level=0) support
- PR #906 Add binary and comparison ops to DataFrame
- PR #958 Support unary and binary ops on indexes
- PR #964 Add `rename` method to `DataFrame`, `Series`, and `Index`
- PR #985 Add `Series.to_frame` method
- PR #985 Add `drop=` keyword to reset_index method
- PR #994 Remove references to pygdf
- PR #990 Add external series groupby support
- PR #988 Add top-level merge function to cuDF
- PR #992 Add comparison binaryops to DateTime columns
- PR #996 Replace relative path imports with absolute paths in tests
- PR #995 CSV Reader: Add index_col parameter to specify the column name or index to be used as row labels
- PR #1004 Add `from_gpu_matrix` method to DataFrame
- PR #997 Add property index setter
- PR #1007 Replace relative path imports with absolute paths in cudf
- PR #1013 select columns with df.columns
- PR #1016 Rename Series.unique_count() to nunique() to match pandas API
- PR #947 Prefixsum to handle nulls and float types
- PR #1029 Remove rest of relative path imports
- PR #1021 Add filtered selection with assignment for Dataframes
- PR #872 Adding NVCategory support to cudf apis
- PR #1052 Add left/right_index and left/right_on keywords to merge
- PR #1091 Add `indicator=` and `suffixes=` keywords to merge
- PR #1107 Add unsupported keywords to Series.fillna
- PR #1032 Add string support to cuDF python
- PR #1136 Removed `gdf_concat`
- PR #1153 Added function for getting the padded allocation size for valid bitmask
- PR #1148 Add cudf.sqrt for dataframes and Series
- PR #1159 Add Python bindings for libcudf dlpack functions
- PR #1155 Add __array_ufunc__ for DataFrame and Series for sqrt
- PR #1168 to_frame for series accepts a name argument


## Improvements

- PR #1218 Add dask-cudf page to API docs
- PR #892 Add support for heterogeneous types in binary ops with JIT
- PR #730 Improve performance of `gdf_table` constructor
- PR #561 Add Doxygen style comments to Join CUDA functions
- PR #813 unified libcudf API functions by replacing gpu_ with gdf_
- PR #822 Add support for `__cuda_array_interface__` for ingest
- PR #756 Consolidate common helper functions from unordered map and multimap
- PR #753 Improve performance of groupby sum and average, especially for cases with few groups.
- PR #836 Add ingest support for arrow chunked arrays in Column, Series, DataFrame creation
- PR #763 Format doxygen comments for csv_read_arg struct
- PR #532 CSV Reader: Use type dispatcher instead of switch block
- PR #694 Unit test utilities improvements
- PR #878 Add better indexing to Groupby
- PR #554 Add `empty` method and `is_monotonic` attribute to `Index`
- PR #1040 Fixed up Doxygen comment tags
- PR #909 CSV Reader: Avoid host->device->host copy for header row data
- PR #916 Improved unit testing and error checking for `gdf_column_concat`
- PR #941 Replace `numpy` call in `Series.hash_encode` with `numba`
- PR #942 Added increment/decrement operators for wrapper types
- PR #943 Updated `count_nonzero_mask` to return `num_rows` when the mask is null
- PR #952 Added trait to map C++ type to `gdf_dtype`
- PR #966 Updated RMM submodule.
- PR #998 Add IO reader/writer modules to API docs, fix for missing cudf.Series docs
- PR #1017 concatenate along columns for Series and DataFrames
- PR #1002 Support indexing a dataframe with another boolean dataframe
- PR #1018 Better concatenation for Series and Dataframes
- PR #1036 Use Numpydoc style docstrings
- PR #1047 Adding gdf_dtype_extra_info to gdf_column_view_augmented
- PR #1054 Added default ctor to SerialTrieNode to overcome Thrust issue in CentOS7 + CUDA10
- PR #1024 CSV Reader: Add support for hexadecimal integers in integral-type columns
- PR #1033 Update `fillna()` to use libcudf function `gdf_replace_nulls`
- PR #1066 Added inplace assignment for columns and select_dtypes for dataframes
- PR #1026 CSV Reader: Change the meaning and type of the quoting parameter to match Pandas
- PR #1100 Adds `CUDF_EXPECTS` error-checking macro
- PR #1092 Fix select_dtype docstring
- PR #1111 Added cudf::table
- PR #1108 Sorting for datetime columns
- PR #1120 Return a `Series` (not a `Column`) from `Series.cat.set_categories()`
- PR #1128 CSV Reader: The last data row does not need to be line terminated
- PR #1183 Bump Arrow version to 0.12.1
- PR #1208 Default to CXX11_ABI=ON
- PR #1252 Fix NVStrings dependencies for cuda 9.2 and 10.0
- PR #2037 Optimize the existing `gather` and `scatter` routines in `libcudf`

## Bug Fixes

- PR #821 Fix flake8 issues revealed by flake8 update
- PR #808 Resolved renamed `d_columns_valids` variable name
- PR #820 CSV Reader: fix the issue where reader adds additional rows when file uses \r\n as a line terminator
- PR #780 CSV Reader: Fix scientific notation parsing and null values for empty quotes
- PR #815 CSV Reader: Fix data parsing when tabs are present in the input CSV file
- PR #850 Fix bug where left joins where the left df has 0 rows causes a crash
- PR #861 Fix memory leak by preserving the boolean mask index
- PR #875 Handle unnamed indexes in to/from arrow functions
- PR #877 Fix ingest of 1 row arrow tables in from arrow function
- PR #876 Added missing `<type_traits>` include
- PR #889 Deleted test_rmm.py which has now moved to RMM repo
- PR #866 Merge v0.5.1 numpy ABI hotfix into 0.6
- PR #917 value_counts return int type on empty columns
- PR #611 Renamed `gdf_reduce_optimal_output_size()` -> `gdf_reduction_get_intermediate_output_size()`
- PR #923 fix index for negative slicing for cudf dataframe and series
- PR #927 CSV Reader: Fix category GDF_CATEGORY hashes not being computed properly
- PR #921 CSV Reader: Fix parsing errors with delim_whitespace, quotations in the header row, unnamed columns
- PR #933 Fix handling objects of all nulls in series creation
- PR #940 CSV Reader: Fix an issue where the last data row is missing when using byte_range
- PR #945 CSV Reader: Fix incorrect datetime64 when milliseconds or space separator are used
- PR #959 Groupby: Problem with column name lookup
- PR #950 Converting dataframe/recarry with non-contiguous arrays
- PR #963 CSV Reader: Fix another issue with missing data rows when using byte_range
- PR #999 Fix 0 sized kernel launches and empty sort_index exception
- PR #993 Fix dtype in selecting 0 rows from objects
- PR #1009 Fix performance regression in `to_pandas` method on DataFrame
- PR #1008 Remove custom dask communication approach
- PR #1001 CSV Reader: Fix a memory access error when reading a large (>2GB) file with date columns
- PR #1019 Binary Ops: Fix error when one input column has null mask but other doesn't
- PR #1014 CSV Reader: Fix false positives in bool value detection
- PR #1034 CSV Reader: Fix parsing floating point precision and leading zero exponents
- PR #1044 CSV Reader: Fix a segfault when byte range aligns with a page
- PR #1058 Added support for `DataFrame.loc[scalar]`
- PR #1060 Fix column creation with all valid nan values
- PR #1073 CSV Reader: Fix an issue where a column name includes the return character
- PR #1090 Updating Doxygen Comments
- PR #1080 Fix dtypes returned from loc / iloc because of lists
- PR #1102 CSV Reader: Minor fixes and memory usage improvements
- PR #1174: Fix release script typo
- PR #1137 Add prebuild script for CI
- PR #1118 Enhanced the `DataFrame.from_records()` feature
- PR #1129 Fix join performance with index parameter from using numpy array
- PR #1145 Issue with .agg call on multi-column dataframes
- PR #908 Some testing code cleanup
- PR #1167 Fix issue with null_count not being set after inplace fillna()
- PR #1184 Fix iloc performance regression
- PR #1185 Support left_on/right_on and also on=str in merge
- PR #1200 Fix allocating bitmasks with numba instead of rmm in allocate_mask function
- PR #1213 Fix bug with csv reader requesting subset of columns using wrong datatype
- PR #1223 gpuCI: Fix label on rapidsai channel on gpu build scripts
- PR #1242 Add explicit Thrust exec policy to fix NVCATEGORY_TEST segfault on some platforms
- PR #1246 Fix categorical tests that failed due to bad implicit type conversion
- PR #1255 Fix overwriting conda package main label uploads
- PR #1259 Add dlpack includes to pip build


# cuDF 0.5.1 (05 Feb 2019)

## Bug Fixes

- PR #842 Avoid using numpy via cimport to prevent ABI issues in Cython compilation


# cuDF 0.5.0 (28 Jan 2019)

## New Features

- PR #722 Add bzip2 decompression support to `read_csv()`
- PR #693 add ZLIB-based GZIP/ZIP support to `read_csv_strings()`
- PR #411 added null support to gdf_order_by (new API) and cudf_table::sort
- PR #525 Added GitHub Issue templates for bugs, documentation, new features, and questions
- PR #501 CSV Reader: Add support for user-specified decimal point and thousands separator to read_csv_strings()
- PR #455 CSV Reader: Add support for user-specified decimal point and thousands separator to read_csv()
- PR #439 add `DataFrame.drop` method similar to pandas
- PR #356 add `DataFrame.transpose` method and `DataFrame.T` property similar to pandas
- PR #505 CSV Reader: Add support for user-specified boolean values
- PR #350 Implemented Series replace function
- PR #490 Added print_env.sh script to gather relevant environment details when reporting cuDF issues
- PR #474 add ZLIB-based GZIP/ZIP support to `read_csv()`
- PR #547 Added melt similar to `pandas.melt()`
- PR #491 Add CI test script to check for updates to CHANGELOG.md in PRs
- PR #550 Add CI test script to check for style issues in PRs
- PR #558 Add CI scripts for cpu-based conda and gpu-based test builds
- PR #524 Add Boolean Indexing
- PR #564 Update python `sort_values` method to use updated libcudf `gdf_order_by` API
- PR #509 CSV Reader: Input CSV file can now be passed in as a text or a binary buffer
- PR #607 Add `__iter__` and iteritems to DataFrame class
- PR #643 added a new api gdf_replace_nulls that allows a user to replace nulls in a column

## Improvements

- PR #426 Removed sort-based groupby and refactored existing groupby APIs. Also improves C++/CUDA compile time.
- PR #461 Add `CUDF_HOME` variable in README.md to replace relative pathing.
- PR #472 RMM: Created centralized rmm::device_vector alias and rmm::exec_policy
- PR #500 Improved the concurrent hash map class to support partitioned (multi-pass) hash table building.
- PR #454 Improve CSV reader docs and examples
- PR #465 Added templated C++ API for RMM to avoid explicit cast to `void**`
- PR #513 `.gitignore` tweaks
- PR #521 Add `assert_eq` function for testing
- PR #502 Simplify Dockerfile for local dev, eliminate old conda/pip envs
- PR #549 Adds `-rdynamic` compiler flag to nvcc for Debug builds
- PR #472 RMM: Created centralized rmm::device_vector alias and rmm::exec_policy
- PR #577 Added external C++ API for scatter/gather functions
- PR #500 Improved the concurrent hash map class to support partitioned (multi-pass) hash table building
- PR #583 Updated `gdf_size_type` to `int`
- PR #500 Improved the concurrent hash map class to support partitioned (multi-pass) hash table building
- PR #617 Added .dockerignore file. Prevents adding stale cmake cache files to the docker container
- PR #658 Reduced `JOIN_TEST` time by isolating overflow test of hash table size computation
- PR #664 Added Debuging instructions to README
- PR #651 Remove noqa marks in `__init__.py` files
- PR #671 CSV Reader: uncompressed buffer input can be parsed without explicitly specifying compression as None
- PR #684 Make RMM a submodule
- PR #718 Ensure sum, product, min, max methods pandas compatibility on empty datasets
- PR #720 Refactored Index classes to make them more Pandas-like, added CategoricalIndex
- PR #749 Improve to_arrow and from_arrow Pandas compatibility
- PR #766 Remove TravisCI references, remove unused variables from CMake, fix ARROW_VERSION in Cmake
- PR #773 Add build-args back to Dockerfile and handle dependencies based on environment yml file
- PR #781 Move thirdparty submodules to root and symlink in /cpp
- PR #843 Fix broken cudf/python API examples, add new methods to the API index

## Bug Fixes

- PR #569 CSV Reader: Fix days being off-by-one when parsing some dates
- PR #531 CSV Reader: Fix incorrect parsing of quoted numbers
- PR #465 Added templated C++ API for RMM to avoid explicit cast to `void**`
- PR #473 Added missing <random> include
- PR #478 CSV Reader: Add api support for auto column detection, header, mangle_dupe_cols, usecols
- PR #495 Updated README to correct where cffi pytest should be executed
- PR #501 Fix the intermittent segfault caused by the `thousands` and `compression` parameters in the csv reader
- PR #502 Simplify Dockerfile for local dev, eliminate old conda/pip envs
- PR #512 fix bug for `on` parameter in `DataFrame.merge` to allow for None or single column name
- PR #511 Updated python/cudf/bindings/join.pyx to fix cudf merge printing out dtypes
- PR #513 `.gitignore` tweaks
- PR #521 Add `assert_eq` function for testing
- PR #537 Fix CMAKE_CUDA_STANDARD_REQURIED typo in CMakeLists.txt
- PR #447 Fix silent failure in initializing DataFrame from generator
- PR #545 Temporarily disable csv reader thousands test to prevent segfault (test re-enabled in PR #501)
- PR #559 Fix Assertion error while using `applymap` to change the output dtype
- PR #575 Update `print_env.sh` script to better handle missing commands
- PR #612 Prevent an exception from occuring with true division on integer series.
- PR #630 Fix deprecation warning for `pd.core.common.is_categorical_dtype`
- PR #622 Fix Series.append() behaviour when appending values with different numeric dtype
- PR #603 Fix error while creating an empty column using None.
- PR #673 Fix array of strings not being caught in from_pandas
- PR #644 Fix return type and column support of dataframe.quantile()
- PR #634 Fix create `DataFrame.from_pandas()` with numeric column names
- PR #654 Add resolution check for GDF_TIMESTAMP in Join
- PR #648 Enforce one-to-one copy required when using `numba>=0.42.0`
- PR #645 Fix cmake build type handling not setting debug options when CMAKE_BUILD_TYPE=="Debug"
- PR #669 Fix GIL deadlock when launching multiple python threads that make Cython calls
- PR #665 Reworked the hash map to add a way to report the destination partition for a key
- PR #670 CMAKE: Fix env include path taking precedence over libcudf source headers
- PR #674 Check for gdf supported column types
- PR #677 Fix 'gdf_csv_test_Dates' gtest failure due to missing nrows parameter
- PR #604 Fix the parsing errors while reading a csv file using `sep` instead of `delimiter`.
- PR #686 Fix converting nulls to NaT values when converting Series to Pandas/Numpy
- PR #689 CSV Reader: Fix behavior with skiprows+header to match pandas implementation
- PR #691 Fixes Join on empty input DFs
- PR #706 CSV Reader: Fix broken dtype inference when whitespace is in data
- PR #717 CSV reader: fix behavior when parsing a csv file with no data rows
- PR #724 CSV Reader: fix build issue due to parameter type mismatch in a std::max call
- PR #734 Prevents reading undefined memory in gpu_expand_mask_bits numba kernel
- PR #747 CSV Reader: fix an issue where CUDA allocations fail with some large input files
- PR #750 Fix race condition for handling NVStrings in CMake
- PR #719 Fix merge column ordering
- PR #770 Fix issue where RMM submodule pointed to wrong branch and pin other to correct branches
- PR #778 Fix hard coded ABI off setting
- PR #784 Update RMM submodule commit-ish and pip paths
- PR #794 Update `rmm::exec_policy` usage to fix segmentation faults when used as temprory allocator.
- PR #800 Point git submodules to branches of forks instead of exact commits


# cuDF 0.4.0 (05 Dec 2018)

## New Features

- PR #398 add pandas-compatible `DataFrame.shape()` and `Series.shape()`
- PR #394 New documentation feature "10 Minutes to cuDF"
- PR #361 CSV Reader: Add support for strings with delimiters

## Improvements

 - PR #436 Improvements for type_dispatcher and wrapper structs
 - PR #429 Add CHANGELOG.md (this file)
 - PR #266 use faster CUDA-accelerated DataFrame column/Series concatenation.
 - PR #379 new C++ `type_dispatcher` reduces code complexity in supporting many data types.
 - PR #349 Improve performance for creating columns from memoryview objects
 - PR #445 Update reductions to use type_dispatcher. Adds integer types support to sum_of_squares.
 - PR #448 Improve installation instructions in README.md
 - PR #456 Change default CMake build to Release, and added option for disabling compilation of tests

## Bug Fixes

 - PR #444 Fix csv_test CUDA too many resources requested fail.
 - PR #396 added missing output buffer in validity tests for groupbys.
 - PR #408 Dockerfile updates for source reorganization
 - PR #437 Add cffi to Dockerfile conda env, fixes "cannot import name 'librmm'"
 - PR #417 Fix `map_test` failure with CUDA 10
 - PR #414 Fix CMake installation include file paths
 - PR #418 Properly cast string dtypes to programmatic dtypes when instantiating columns
 - PR #427 Fix and tests for Concatenation illegal memory access with nulls


# cuDF 0.3.0 (23 Nov 2018)

## New Features

 - PR #336 CSV Reader string support

## Improvements

 - PR #354 source code refactored for better organization. CMake build system overhaul. Beginning of transition to Cython bindings.
 - PR #290 Add support for typecasting to/from datetime dtype
 - PR #323 Add handling pyarrow boolean arrays in input/out, add tests
 - PR #325 GDF_VALIDITY_UNSUPPORTED now returned for algorithms that don't support non-empty valid bitmasks
 - PR #381 Faster InputTooLarge Join test completes in ms rather than minutes.
 - PR #373 .gitignore improvements
 - PR #367 Doc cleanup & examples for DataFrame methods
 - PR #333 Add Rapids Memory Manager documentation
 - PR #321 Rapids Memory Manager adds file/line location logging and convenience macros
 - PR #334 Implement DataFrame `__copy__` and `__deepcopy__`
 - PR #271 Add NVTX ranges to pygdf
 - PR #311 Document system requirements for conda install

## Bug Fixes

 - PR #337 Retain index on `scale()` function
 - PR #344 Fix test failure due to PyArrow 0.11 Boolean handling
 - PR #364 Remove noexcept from managed_allocator;  CMakeLists fix for NVstrings
 - PR #357 Fix bug that made all series be considered booleans for indexing
 - PR #351 replace conda env configuration for developers
 - PRs #346 #360 Fix CSV reading of negative numbers
 - PR #342 Fix CMake to use conda-installed nvstrings
 - PR #341 Preserve categorical dtype after groupby aggregations
 - PR #315 ReadTheDocs build update to fix missing libcuda.so
 - PR #320 FIX out-of-bounds access error in reductions.cu
 - PR #319 Fix out-of-bounds memory access in libcudf count_valid_bits
 - PR #303 Fix printing empty dataframe


# cuDF 0.2.0 and cuDF 0.1.0

These were initial releases of cuDF based on previously separate pyGDF and libGDF libraries.<|MERGE_RESOLUTION|>--- conflicted
+++ resolved
@@ -35,11 +35,7 @@
 - PR #3620 Add stream parameter to unary ops detail API
 - PR #3593 Adding begin/end for mutable_column_device_view
 - PR #3587 Merge CHECK_STREAM & CUDA_CHECK_LAST to CHECK_CUDA
-<<<<<<< HEAD
 - PR #3733 Rework `hash_partition` API
-=======
-- PR #3636 Rework `hash_partition` API
->>>>>>> 1e91fba9
 - PR #3655 Use move with make_pair to avoid copy construction
 - PR #3402 Define and implement new quantiles APIs
 - PR #3612 Add ability to customize the JIT kernel cache path
