# cuDF 0.13.0 (Date TBD)

## New Features

- PR #3577 Add initial dictionary support to column classes
- PR #3917 Add dictionary add_keys function
- PR #3777 Add support for dictionary column in gather
- PR #3693 add string support, skipna to scan operation
- PR #3662 Define and implement `shift`.
- PR #3842 ORC writer: add support for column statistics
- PR #3861 Added Series.sum feature for String
- PR #4069 Added cast of numeric columns from/to String
- PR #3681 Add cudf::experimental::boolean_mask_scatter
- PR #4088 Added asString() on ColumnVector in Java that takes a format string
- PR #4040 Add support for n-way merge of sorted tables
- PR #4053 Multi-column quantiles.
- PR #4107 Add groupby nunique aggregation
- PR #4153 Support Dask serialization protocol on cuDF objects
- PR #4164 Add Buffer "constructor-kwargs" header
- PR #4159 Add COUNT aggregation that includes null values
- PR #4190 Add libcudf++ transpose Cython implementation
- PR #4216 Add cudf.Scalar Python type

## Improvements

- PR #4187 exposed getNativeView method in Java bindings
- PR #3525 build.sh option to disable nvtx
- PR #3748 Optimize hash_partition using shared memory
- PR #3808 Optimize hash_partition using shared memory and cub block scan
- PR #3698 Add count_(un)set_bits functions taking multiple ranges and updated slice to compute null counts at once.
- PR #3909 Move java backend to libcudf++
- PR #3971 Adding `as_table` to convert Column to Table in python
- PR #3910 Adding sinh, cosh, tanh, asinh, acosh, atanh cube root and rint unary support.
- PR #3972 Add Java bindings for left_semi_join and left_anti_join
- PR #3975 Simplify and generalize data handling in `Buffer`
- PR #3985 Update RMM include files and remove extraneously included header files.
- PR #3601 Port UDF functionality for rolling windows to libcudf++
- PR #3911 Adding null boolean handling for copy_if_else
- PR #4003 Drop old `to_device` utility wrapper function
- PR #4002 Adding to_frame and fix for categorical column issue
- PR #4035 Port NVText tokenize function to libcudf++
- PR #4009 build script update to enable cudf build without installing
- PR #3897 Port cuIO JSON reader to cudf::column types
- PR #4008 Eliminate extra copy in column constructor
- PR #4013 Add cython definition for io readers cudf/io/io_types.hpp
- PR #4014 ORC/Parquet: add count parameter to stripe/rowgroup-based reader API
- PR #4042 Port cudf/io/functions.hpp to Cython for use in IO bindings
- PR #3880 Add aggregation infrastructure support for reduction
- PR #3880 Add aggregation infrastructure support for cudf::reduce
- PR #4059 Add aggregation infrastructure support for cudf::scan
- PR #4021 Change quantiles signature for clarity.
- PR #4058 Port hash.pyx to use libcudf++ APIs
- PR #4057 Handle offsets in cython Column class
- PR #4045 Reorganize `libxx` directory
- PR #4029 Port stream_compaction.pyx to use libcudf++ APIs
- PR #4031 Docs build scripts and instructions update
- PR #4062 Improve how java classifiers are produced
- PR #4038 JNI and Java support for is_nan and is_not_nan
- PR #3786 Adding string support to rolling_windows
- PR #4067 Removed unused `CATEGORY` type ID.
- PR #3891 Port NVStrings (r)split_record to contiguous_(r)split_record
- PR #4072 Allow round_robin_partition to single partition
- PR #4064 Add cudaGetDeviceCount to JNI layer
- PR #4087 Add support for writing large Parquet files in a chunked manner.
- PR #3716 Update cudf.to_parquet to use new GPU accelerated Parquet writer
- PR #4083 Use two partitions in test_groupby_multiindex_reset_index
- PR #4071 Add Java bindings for round robin partition
- PR #4079 Simply use `mask.size` to create the array view
- PR #4092 Keep mask on GPU for bit unpacking
- PR #4081 Copy from `Buffer`'s pointer directly to host
- PR #4105 Change threshold of using optimized hash partition code
- PR #4101 Redux serialize `Buffer` directly with `__cuda_array_interface__`
- PR #4098 Remove legacy calls from libcudf strings column code
- PR #4111 Use `Buffer`'s to serialize `StringColumn`
- PR #4133 Mask cleanup and fixes: use `int32` dtype, ensure 64 byte padding, handle offsets
- PR #4113 Get `len` of `StringColumn`s without `nvstrings`
- PR #4147 Remove workaround for UNKNOWN_NULL_COUNT in contiguous_split.
- PR #4130 Renames in-place `cudf::experimental::fill` to `cudf::experimental::fill_in_place`
- PR #4136 Add `Index.names` property
- PR #4139 Port rolling.pyx to new libcudf APIs
- PR #4143 Renames in-place `cudf::experimental::copy_range` to `cudf::experimental::copy_range_in_place`
- PR #4144 Release GIL when calling libcudf++ functions
- PR #4082 Rework MultiColumns in cuDF
- PR #4149 Use "type-serialized" for pickled types like Dask
- PR #4167 Port `search` to libcudf++ (support multi-column searchsorted)
- PR #4163 Assert Dask CUDA serializers have `Buffer` frames
- PR #4165 List serializable classes once
- PR #4168 IO readers: do not create null mask for non-nullable columns
- PR #4177 Use `uint8` type for host array copy of `Buffer`
- PR #4183 Update Google Test Execution
- PR #4182 Rename cuDF serialize functions to be more generic
- PR #4176 Add option to parallelize setup.py's cythonize
- PR #4191 Porting sort.pyx to use new libcudf APIs
- PR #4196 reduce CHANGELOG.md merge conflicts
- PR #4197 Added notebook testing to gpuCI gpu build
<<<<<<< HEAD
- PR #4223 Fix a few of the Cython warnings
=======
- PR #4225 Remove stale notebooks
>>>>>>> 87a9e49d

## Bug Fixes

- PR #3888 Drop `ptr=None` from `DeviceBuffer` call
- PR #3976 Fix string serialization and memory_usage method to be consistent
- PR #3902 Fix conversion of large size GPU array to dataframe
- PR #3953 Fix overflow in column_buffer when computing the device buffer size
- PR #3959 Add missing hash-dispatch function for cudf.Series
- PR #3970 Fix for Series Pickle
- PR #3964 Restore legacy NVStrings and NVCategory dependencies in Java jar
- PR #3982 Fix java unary op enum and add missing ops
- PR #3999 Fix issue serializing empty string columns (java)
- PR #3979 Add `name` to Series serialize and deserialize
- PR #4005 Fix null mask allocation bug in gather_bitmask
- PR #4000 Fix dask_cudf sort_values performance for single partitions
- PR #4007 Fix for copy_bitmask issue with uninitialized device_buffer
- PR #4037 Fix JNI quantile compile issue
- PR #4054 Fixed JNI to deal with reduction API changes
- PR #4052 Fix for round-robin when num_partitions divides nrows.
- PR #4061 Add NDEBUG guard on `constexpr_assert`.
- PR #4049 Fix `cudf::split` issue returning one less than expected column vectors
- PR #4065 Parquet writer: fix for out-of-range dictionary indices
- PR #4066 Fixed mismatch with dtype enums
- PR #4078 Fix joins for when column_in_common input parameter is empty
- PR #4080 Fix multi-index dask test with sort issue
- PR #4084 Update Java for removal of CATEGORY type
- PR #4086 ORC reader: fix potentially incorrect timestamp decoding in the last rowgroup
- PR #4089 Fix dask groupby mutliindex test case issues in join
- PR #4097 Fix strings concatenate logic with column offsets
- PR #4076 All null string entries should have null data buffer
- PR #4145 Support empty index case in DataFrame._from_table
- PR #4109 Use rmm::device_vector instead of thrust::device_vector
- PR #4113 Use `.nvstrings` in `StringColumn.sum(...)`
- PR #4116 Fix a bug in contiguous_split() where tables with mixed column types could corrupt string output
- PR #4108 Fix dtype bugs in dask_cudf metadata (metadata_nonempty overhaul)
- PR #4138 Really fix strings concatenate logic with column offsets
- PR #4119 Fix binary ops slowdown using jitify -remove-unused-globals
- PR #4125 Fix type enum to account for added Dictionary type in `types.hpp`
- PR #4132 Fix `hash_partition` null mask allocation
- PR #4137 Update Java for mutating fill and rolling window changes
- PR #4184 Add missing except+ to Cython bindings
- PR #4141 Fix NVStrings test_convert failure in 10.2 build
- PR #4158 Fix merge issue with empty table return if one of the two tables are empty
- PR #4162 Properly handle no index metadata generation for to_parquet
- PR #4175 Fix `__sizeof__` calculation in `StringColumn`
- PR #4155 Update groupby group_offsets size and fix unnecessary device dispatch.
- PR #4198 Fix constructing `RangeIndex` from `range`
- PR #4192 Parquet writer: fix OOB read when computing string hash
- PR #4201 Fix java window tests
- PR #4199 Fix potential race condition in memcpy_block
<<<<<<< HEAD
- PR #4222 Fix no-return compile error in binop-null-test
=======
- PR #4215 Fix performance regression in strings::detail::concatenate
- PR #4214 Alter ValueError exception for GPU accelerated Parquet writer to properly report `categorical` columns are not supported.
>>>>>>> 87a9e49d


# cuDF 0.12.0 (04 Feb 2020)

## New Features

- PR #3759 Updated 10 Minutes with clarification on how `dask_cudf` uses `cudf` API
- PR #3224 Define and implement new join APIs.
- PR #3284 Add gpu-accelerated parquet writer
- PR #3254 Python redesign for libcudf++
- PR #3336 Add `from_dlpack` and `to_dlpack`
- PR #3555 Add column names support to libcudf++ io readers and writers
- PR #3527 Add string functionality for merge API
- PR #3610 Add memory_usage to DataFrame and Series APIs
- PR #3557 Add contiguous_split() function. 
- PR #3619 Support CuPy 7
- PR #3604 Add nvtext ngrams-tokenize function
- PR #3403 Define and implement new stack + tile APIs
- PR #3627 Adding cudf::sort and cudf::sort_by_key
- PR #3597 Implement new sort based groupby
- PR #3776 Add column equivalence comparator (using epsilon for float equality)
- PR #3667 Define and implement round-robin partition API.
- PR #3690 Add bools_to_mask
- PR #3761 Introduce a Frame class and make Index, DataFrame and Series subclasses
- PR #3538 Define and implement left semi join and left anti join
- PR #3683 Added support for multiple delimiters in `nvtext.token_count()`
- PR #3792 Adding is_nan and is_notnan
- PR #3594 Adding clamp support to libcudf++

## Improvements

- PR #3124 Add support for grand-children in cudf column classes
- PR #3292 Port NVStrings regex contains function
- PR #3409 Port NVStrings regex replace function
- PR #3417 Port NVStrings regex findall function
- PR #3351 Add warning when filepath resolves to multiple files in cudf readers
- PR #3370 Port NVStrings strip functions
- PR #3453 Port NVStrings IPv4 convert functions to cudf strings column
- PR #3441 Port NVStrings url encode/decode to cudf strings column
- PR #3364 Port NVStrings split functions
- PR #3463 Port NVStrings partition/rpartition to cudf strings column
- PR #3502 ORC reader: add option to read DECIMALs as INT64
- PR #3461 Add a new overload to allocate_like() that takes explicit type and size params.
- PR #3590 Specialize hash functions for floating point
- PR #3569 Use `np.asarray` in `StringColumn.deserialize`
- PR #3553 Support Python NoneType in numeric binops
- PR #3511 Support DataFrame / Series mixed arithmetic
- PR #3567 Include `strides` in `__cuda_array_interface__`
- PR #3608 Update OPS codeowner group name
- PR #3431 Port NVStrings translate to cudf strings column
- PR #3507 Define and implement new binary operation APIs
- PR #3620 Add stream parameter to unary ops detail API
- PR #3593 Adding begin/end for mutable_column_device_view
- PR #3587 Merge CHECK_STREAM & CUDA_CHECK_LAST to CHECK_CUDA
- PR #3733 Rework `hash_partition` API
- PR #3655 Use move with make_pair to avoid copy construction
- PR #3402 Define and implement new quantiles APIs
- PR #3612 Add ability to customize the JIT kernel cache path
- PR #3647 Remove PatchedNumbaDeviceArray with CuPy 6.6.0
- PR #3641 Remove duplicate definitions of CUDA_DEVICE_CALLABLE
- PR #3640 Enable memory_usage in dask_cudf (also adds pd.Index from_pandas)
- PR #3654 Update Jitify submodule ref to include gcc-8 fix
- PR #3639 Define and implement `nans_to_nulls`
- PR #3561 Rework contains implementation in search
- PR #3616 Add aggregation infrastructure for argmax/argmin.
- PR #3673 Parquet reader: improve rounding of timestamp conversion to seconds
- PR #3699 Stringify libcudacxx headers for binary op JIT
- PR #3697 Improve column insert performance for wide frames
- PR #3653 Make `gather_bitmask_kernel` more reusable.
- PR #3710 Remove multiple CMake configuration steps from root build script
- PR #3657 Define and implement compiled binops for string column comparisons
- PR #3520 Change read_parquet defaults and add warnings
- PR #3780 Java APIs for selecting a GPU
- PR #3796 Improve on round-robin with the case when number partitions greater than number of rows.
- PR #3805 Avoid CuPy 7.1.0 for now
- PR #3758 detail::scatter variant with map iterator support
- PR #3882 Fail loudly when creating a StringColumn from nvstrings with > MAX_VAL(int32) bytes
- PR #3823 Add header file for detail search functions
- PR #2438 Build GBench Benchmarks in CI
- PR #3713 Adding aggregation support to rolling_window
- PR #3875 Add abstract sink for IO writers, used by ORC and Parquet writers for now
- PR #3916 Refactor gather bindings

## Bug Fixes

- PR #3618 Update 10 minutes to cudf and cupy to hide warning that were being shown in the docs
- PR #3550 Update Java package to 0.12
- PR #3549 Fix index name issue with iloc with RangeIndex
- PR #3562 Fix 4GB limit for gzipped-compressed csv files
- PR #2981 enable build.sh to build all targets without installation
- PR #3563 Use `__cuda_array_interface__` for serialization
- PR #3564 Fix cuda memory access error in gather_bitmask_kernel
- PR #3548 Replaced CUDA_RT_CALL with CUDA_TRY
- PR #3486 Pandas > 0.25 compatability
- PR #3622 Fix new warnings and errors when building with gcc-8
- PR #3588 Remove avro reader column order reversal
- PR #3629 Fix hash map test failure
- PR #3637 Fix sorted set_index operations in dask_cudf
- PR #3663 Fix libcudf++ ORC reader microseconds and milliseconds conversion
- PR #3668 Fixing CHECK_CUDA debug build issue
- PR #3684 Fix ends_with logic for matching string case
- PR #3691 Fix create_offsets to handle offset correctly
- PR #3687 Fixed bug while passing input GPU memory pointer in `nvtext.scatter_count()`
- PR #3701 Fix hash_partition hashing all columns instead of columns_to_hash
- PR #3694 Allow for null columns parameter in `csv_writer`
- PR #3706 Removed extra type-dispatcher call from merge
- PR #3704 Changed the default delimiter to `whitespace` for nvtext methods.
- PR #3741 Construct DataFrame from dict-of-Series with alignment
- PR #3724 Update rmm version to match release
- PR #3743 Fix for `None` data in `__array_interface__`
- PR #3731 Fix performance of zero sized dataframe slice
- PR #3709 Fix inner_join incorrect result issue
- PR #3734 Update numba to 0.46 in conda files
- PR #3738 Update libxx cython types.hpp path
- PR #3672 Fix to_host issue with column_view having offset
- PR #3730 CSV reader: Set invalid float values to NaN/null
- PR #3670 Floor when casting between timestamps of different precisions
- PR #3728 Fix apply_boolean_mask issue with non-null string column
- PR #3769 Don't look for a `name` attribute in column
- PR #3783 Bind cuDF operators to Dask Dataframe
- PR #3775 Fix segfault when reading compressed CSV files larger than 4GB
- PR #3799 Align indices of Series inputs when adding as columns to DataFrame
- PR #3803 Keep name when unpickling Index objects
- PR #3804 Fix cuda crash in AVRO reader
- PR #3766 Remove references to cudf::type_id::CATEGORY from IO code
- PR #3817 Don't always deepcopy an index
- PR #3821 Fix OOB read in gpuinflate prefetcher
- PR #3829 Parquet writer: fix empty dataframe causing cuda launch errors
- PR #3835 Fix memory leak in Cython when dealing with nulls in string columns
- PR #3866 Remove unnecessary if check in NVStrings.create_offsets
- PR #3858 Fixes the broken debug build after #3728
- PR #3850 Fix merge typecast scope issue and resulting memory leak
- PR #3855 Fix MultiColumn recreation with reset_index
- PR #3869 Fixed size calculation in NVStrings::byte_count()
- PR #3868 Fix apply_grouped moving average example
- PR #3900 Properly link `NVStrings` and `NVCategory` into tests
- PR #3868 Fix apply_grouped moving average example
- PR #3871 Fix `split_out` error
- PR #3886 Fix string column materialization from column view
- PR #3893 Parquet reader: fix segfault reading empty parquet file
- PR #3931 Dask-cudf groupby `.agg` multicolumn handling fix
- PR #4017 Fix memory leaks in `GDF_STRING` cython handling and `nans_to_nulls` cython


# cuDF 0.11.0 (11 Dec 2019)

## New Features

- PR #2905 Added `Series.median()` and null support for `Series.quantile()`
- PR #2930 JSON Reader: Support ARROW_RANDOM_FILE input
- PR #2956 Add `cudf::stack` and `cudf::tile`
- PR #2980 Added nvtext is_vowel/is_consonant functions
- PR #2987 Add `inplace` arg to `DataFrame.reset_index` and `Series`
- PR #3011 Added libcudf++ transition guide
- PR #3129 Add strings column factory from `std::vector`s
- PR #3054 Add parquet reader support for decimal data types
- PR #3022 adds DataFrame.astype for cuDF dataframes
- PR #2962 Add isnull(), notnull() and related functions
- PR #3025 Move search files to legacy
- PR #3068 Add `scalar` class
- PR #3094 Adding `any` and `all` support from libcudf
- PR #3130 Define and implement new `column_wrapper`
- PR #3143 Define and implement new copying APIs `slice` and `split`
- PR #3161 Move merge files to legacy
- PR #3079 Added support to write ORC files given a local path
- PR #3192 Add dtype param to cast `DataFrame` on init
- PR #3213 Port cuIO to libcudf++
- PR #3222 Add nvtext character tokenizer
- PR #3223 Java expose underlying buffers
- PR #3300 Add `DataFrame.insert`
- PR #3263 Define and implement new `valid_if`
- PR #3278 Add `to_host` utility to copy `column_view` to host
- PR #3087 Add new cudf::experimental bool8 wrapper
- PR #3219 Construct column from column_view
- PR #3250 Define and implement new merge APIs
- PR #3144 Define and implement new hashing APIs `hash` and `hash_partition`
- PR #3229 Define and implement new search APIs
- PR #3308 java add API for memory usage callbacks
- PR #2691 Row-wise reduction and scan operations via CuPy
- PR #3291 Add normalize_nans_and_zeros
- PR #3187 Define and implement new replace APIs
- PR #3356 Add vertical concatenation for table/columns
- PR #3344 java split API
- PR #2791 Add `groupby.std()`
- PR #3368 Enable dropna argument in dask_cudf groupby
- PR #3298 add null replacement iterator for column_device_view
- PR #3297 Define and implement new groupby API.
- PR #3396 Update device_atomics with new bool8 and timestamp specializations
- PR #3411 Java host memory management API
- PR #3393 Implement df.cov and enable covariance/correlation in dask_cudf
- PR #3401 Add dask_cudf ORC writer (to_orc)
- PR #3331 Add copy_if_else
- PR #3427 Define and Implement new multi-search API
- PR #3442 Add Bool-index + Multi column + DataFrame support for set-item
- PR #3172 Define and implement new fill/repeat/copy_range APIs
- PR #3490 Add pair iterators for columns
- PR #3497 Add DataFrame.drop(..., inplace=False) argument
- PR #3469 Add string functionality for replace API
- PR #3273 Define and implement new reduction APIs

## Improvements

- PR #2904 Move gpu decompressors to cudf::io namespace
- PR #2977 Moved old C++ test utilities to legacy directory.
- PR #2965 Fix slow orc reader perf with large uncompressed blocks
- PR #2995 Move JIT type utilities to legacy directory
- PR #2927 Add ``Table`` and ``TableView`` extension classes that wrap legacy cudf::table
- PR #3005 Renames `cudf::exp` namespace to `cudf::experimental`
- PR #3008 Make safe versions of `is_null` and `is_valid` in `column_device_view`
- PR #3026 Move fill and repeat files to legacy
- PR #3027 Move copying.hpp and related source to legacy folder
- PR #3014 Snappy decompression optimizations
- PR #3032 Use `asarray` to coerce indices to a NumPy array
- PR #2996 IO Readers: Replace `cuio::device_buffer` with `rmm::device_buffer`
- PR #3051 Specialized hash function for strings column
- PR #3065 Select and Concat for cudf::experimental::table
- PR #3080 Move `valid_if.cuh` to `legacy/`
- PR #3052 Moved replace.hpp functionality to legacy
- PR #3091 Move join files to legacy
- PR #3092 Implicitly init RMM if Java allocates before init
- PR #3029 Update gdf_ numeric types with stdint and move to cudf namespace
- PR #3052 Moved replace.hpp functionality to legacy
- PR #2955 Add cmake option to only build for present GPU architecture
- PR #3070 Move functions.h and related source to legacy
- PR #2951 Allow set_index to handle a list of column names
- PR #3093 Move groupby files to legacy
- PR #2988 Removing GIS functionality (now part of cuSpatial library)
- PR #3067 Java method to return size of device memory buffer
- PR #3083 Improved some binary operation tests to include null testing.
- PR #3084 Update to arrow-cpp and pyarrow 0.15.0
- PR #3071 Move cuIO to legacy
- PR #3126 Round 2 of snappy decompression optimizations
- PR #3046 Define and implement new copying APIs `empty_like` and `allocate_like`
- PR #3128 Support MultiIndex in DataFrame.join
- PR #2971 Added initial gather and scatter methods for strings_column_view
- PR #3133 Port NVStrings to cudf column: count_characters and count_bytes
- PR #2991 Added strings column functions concatenate and join_strings
- PR #3028 Define and implement new `gather` APIs.
- PR #3135 Add nvtx utilities to cudf::nvtx namespace
- PR #3021 Java host side concat of serialized buffers
- PR #3138 Move unary files to legacy
- PR #3170 Port NVStrings substring functions to cudf strings column
- PR #3159 Port NVStrings is-chars-types function to cudf strings column
- PR #3154 Make `table_view_base.column()` const and add `mutable_table_view.column()`
- PR #3175 Set cmake cuda version variables
- PR #3171 Move deprecated error macros to legacy
- PR #3191 Port NVStrings integer convert ops to cudf column
- PR #3189 Port NVStrings find ops to cudf column
- PR #3352 Port NVStrings convert float functions to cudf strings column
- PR #3193 Add cuPy as a formal dependency
- PR #3195 Support for zero columned `table_view`
- PR #3165 Java device memory size for string category
- PR #3205 Move transform files to legacy
- PR #3202 Rename and move error.hpp to public headers
- PR #2878 Use upstream merge code in dask_cudf
- PR #3217 Port NVStrings upper and lower case conversion functions
- PR #3350 Port NVStrings booleans convert functions
- PR #3231 Add `column::release()` to give up ownership of contents.
- PR #3157 Use enum class rather than enum for mask_allocation_policy
- PR #3232 Port NVStrings datetime conversion to cudf strings column
- PR #3136 Define and implement new transpose API
- PR #3237 Define and implement new transform APIs
- PR #3245 Move binaryop files to legacy
- PR #3241 Move stream_compaction files to legacy
- PR #3166 Move reductions to legacy
- PR #3261 Small cleanup: remove `== true`
- PR #3271 Update rmm API based on `rmm.reinitialize(...)` change
- PR #3266 Remove optional checks for CuPy
- PR #3268 Adding null ordering per column feature when sorting
- PR #3239 Adding floating point specialization to comparators for NaNs
- PR #3270 Move predicates files to legacy
- PR #3281 Add to_host specialization for strings in column test utilities
- PR #3282 Add `num_bitmask_words`
- PR #3252 Add new factory methods to include passing an existing null mask
- PR #3288 Make `bit.cuh` utilities usable from host code.
- PR #3287 Move rolling windows files to legacy
- PR #3182 Define and implement new unary APIs `is_null` and `is_not_null`
- PR #3314 Drop `cython` from run requirements
- PR #3301 Add tests for empty column wrapper.
- PR #3294 Update to arrow-cpp and pyarrow 0.15.1
- PR #3310 Add `row_hasher` and `element_hasher` utilities
- PR #3272 Support non-default streams when creating/destroying hash maps
- PR #3286 Clean up the starter code on README
- PR #3332 Port NVStrings replace to cudf strings column
- PR #3354 Define and implement new `scatter` APIs
- PR #3322 Port NVStrings pad operations to cudf strings column
- PR #3345 Add cache member for number of characters in string_view class
- PR #3299 Define and implement new `is_sorted` APIs
- PR #3328 Partition by stripes in dask_cudf ORC reader
- PR #3243 Use upstream join code in dask_cudf
- PR #3371 Add `select` method to `table_view`
- PR #3309 Add java and JNI bindings for search bounds
- PR #3305 Define and implement new rolling window APIs
- PR #3380 Concatenate columns of strings
- PR #3382 Add fill function for strings column
- PR #3391 Move device_atomics_tests.cu files to legacy
- PR #3303 Define and implement new stream compaction APIs `copy_if`, `drop_nulls`,
           `apply_boolean_mask`, `drop_duplicate` and `unique_count`.
- PR #3387 Strings column gather function
- PR #3440 Strings column scatter function
- PR #3389 Move quantiles.hpp + group_quantiles.hpp files to legacy
- PR #3397 Port unary cast to libcudf++
- PR #3398 Move reshape.hpp files to legacy
- PR #3395 Port NVStrings regex extract to cudf strings column
- PR #3423 Port NVStrings htoi to cudf strings column
- PR #3425 Strings column copy_if_else implementation
- PR #3422 Move utilities to legacy
- PR #3201 Define and implement new datetime_ops APIs
- PR #3421 Port NVStrings find_multiple to cudf strings column
- PR #3448 Port scatter_to_tables to libcudf++
- PR #3458 Update strings sections in the transition guide
- PR #3462 Add `make_empty_column` and update `empty_like`.
- PR #3465 Port `aggregation` traits and utilities.
- PR #3214 Define and implement new unary operations APIs
- PR #3475 Add `bitmask_to_host` column utility
- PR #3487 Add is_boolean trait and random timestamp generator for testing
- PR #3492 Small cleanup (remove std::abs) and comment
- PR #3407 Allow multiple row-groups per task in dask_cudf read_parquet
- PR #3512 Remove unused CUDA conda labels
- PR #3500 cudf::fill()/cudf::repeat() support for strings columns.
- PR #3438 Update scalar and scalar_device_view to better support strings
- PR #3414 Add copy_range function for strings column
- PR #3685 Add string support to contiguous_split.
- PR #3471 Add scalar/column, column/scalar and scalar/scalar overloads to copy_if_else.
- PR #3451 Add support for implicit typecasting of join columns

## Bug Fixes

- PR #2895 Fixed dask_cudf group_split behavior to handle upstream rearrange_by_divisions
- PR #3048 Support for zero columned tables
- PR #3030 Fix snappy decoding regression in PR #3014
- PR #3041 Fixed exp to experimental namespace name change issue
- PR #3056 Add additional cmake hint for finding local build of RMM files
- PR #3060 Move copying.hpp includes to legacy
- PR #3139 Fixed java RMM auto initalization
- PR #3141 Java fix for relocated IO headers
- PR #3149 Rename column_wrapper.cuh to column_wrapper.hpp
- PR #3168 Fix mutable_column_device_view head const_cast
- PR #3199 Update JNI includes for legacy moves
- PR #3204 ORC writer: Fix ByteRLE encoding of NULLs
- PR #2994 Fix split_out-support but with hash_object_dispatch
- PR #3212 Fix string to date casting when format is not specified
- PR #3218 Fixes `row_lexicographic_comparator` issue with handling two tables
- PR #3228 Default initialize RMM when Java native dependencies are loaded
- PR #3012 replacing instances of `to_gpu_array` with `mem`
- PR #3236 Fix Numba 0.46+/CuPy 6.3 interface compatibility
- PR #3276 Update JNI includes for legacy moves
- PR #3256 Fix orc writer crash with multiple string columns
- PR #3211 Fix breaking change caused by rapidsai/rmm#167
- PR #3265 Fix dangling pointer in `is_sorted`
- PR #3267 ORC writer: fix incorrect ByteRLE encoding of long literal runs
- PR #3277 Fix invalid reference to deleted temporary in `is_sorted`.
- PR #3274 ORC writer: fix integer RLEv2 mode2 unsigned base value encoding
- PR #3279 Fix shutdown hang issues with pinned memory pool init executor
- PR #3280 Invalid children check in mutable_column_device_view
- PR #3289 fix java memory usage API for empty columns
- PR #3293 Fix loading of csv files zipped on MacOS (disabled zip min version check)
- PR #3295 Fix storing storing invalid RMM exec policies.
- PR #3307 Add pd.RangeIndex to from_pandas to fix dask_cudf meta_nonempty bug
- PR #3313 Fix public headers including non-public headers
- PR #3318 Revert arrow to 0.15.0 temporarily to unblock downstream projects CI
- PR #3317 Fix index-argument bug in dask_cudf parquet reader
- PR #3323 Fix `insert` non-assert test case
- PR #3341 Fix `Series` constructor converting NoneType to "None"
- PR #3326 Fix and test for detail::gather map iterator type inference
- PR #3334 Remove zero-size exception check from make_strings_column factories
- PR #3333 Fix compilation issues with `constexpr` functions not marked `__device__`
- PR #3340 Make all benchmarks use cudf base fixture to initialize RMM pool
- PR #3337 Fix Java to pad validity buffers to 64-byte boundary
- PR #3362 Fix `find_and_replace` upcasting series for python scalars and lists
- PR #3357 Disabling `column_view` iterators for non fixed-width types
- PR #3383 Fix : properly compute null counts for rolling_window.
- PR #3386 Removing external includes from `column_view.hpp`
- PR #3369 Add write_partition to dask_cudf to fix to_parquet bug
- PR #3388 Support getitem with bools when DataFrame has a MultiIndex
- PR #3408 Fix String and Column (De-)Serialization
- PR #3372 Fix dask-distributed scatter_by_map bug
- PR #3419 Fix a bug in parse_into_parts (incomplete input causing walking past the end of string).
- PR #3413 Fix dask_cudf read_csv file-list bug
- PR #3416 Fix memory leak in ColumnVector when pulling strings off the GPU
- PR #3424 Fix benchmark build by adding libcudacxx to benchmark's CMakeLists.txt
- PR #3435 Fix diff and shift for empty series
- PR #3439 Fix index-name bug in StringColumn concat
- PR #3445 Fix ORC Writer default stripe size
- PR #3459 Fix printing of invalid entries
- PR #3466 Fix gather null mask allocation for invalid index
- PR #3468 Fix memory leak issue in `drop_duplicates`
- PR #3474 Fix small doc error in capitalize Docs
- PR #3491 Fix more doc errors in NVStrings
- PR #3478 Fix as_index deep copy via Index.rename inplace arg
- PR #3476 Fix ORC reader timezone conversion
- PR #3188 Repr slices up large DataFrames
- PR #3519 Fix strings column concatenate handling zero-sized columns
- PR #3530 Fix copy_if_else test case fail issue
- PR #3523 Fix lgenfe issue with debug build
- PR #3532 Fix potential use-after-free in cudf parquet reader
- PR #3540 Fix unary_op null_mask bug and add missing test cases
- PR #3559 Use HighLevelGraph api in DataFrame constructor (Fix upstream compatibility)
- PR #3572 Fix CI Issue with hypothesis tests that are flaky


# cuDF 0.10.0 (16 Oct 2019)

## New Features

- PR #2423 Added `groupby.quantile()`
- PR #2522 Add Java bindings for NVStrings backed upper and lower case mutators
- PR #2605 Added Sort based groupby in libcudf
- PR #2607 Add Java bindings for parsing JSON
- PR #2629 Add dropna= parameter to groupby
- PR #2585 ORC & Parquet Readers: Remove millisecond timestamp restriction
- PR #2507 Add GPU-accelerated ORC Writer
- PR #2559 Add Series.tolist()
- PR #2653 Add Java bindings for rolling window operations
- PR #2480 Merge `custreamz` codebase into `cudf` repo
- PR #2674 Add __contains__ for Index/Series/Column
- PR #2635 Add support to read from remote and cloud sources like s3, gcs, hdfs
- PR #2722 Add Java bindings for NVTX ranges
- PR #2702 Add make_bool to dataset generation functions
- PR #2394 Move `rapidsai/custrings` into `cudf`
- PR #2734 Final sync of custrings source into cudf
- PR #2724 Add libcudf support for __contains__
- PR #2777 Add python bindings for porter stemmer measure functionality
- PR #2781 Add issorted to is_monotonic
- PR #2685 Add cudf::scatter_to_tables and cython binding
- PR #2743 Add Java bindings for NVStrings timestamp2long as part of String ColumnVector casting
- PR #2785 Add nvstrings Python docs
- PR #2786 Add benchmarks option to root build.sh
- PR #2802 Add `cudf::repeat()` and `cudf.Series.repeat()`
- PR #2773 Add Fisher's unbiased kurtosis and skew for Series/DataFrame
- PR #2748 Parquet Reader: Add option to specify loading of PANDAS index
- PR #2807 Add scatter_by_map to DataFrame python API
- PR #2836 Add nvstrings.code_points method
- PR #2844 Add Series/DataFrame notnull
- PR #2858 Add GTest type list utilities
- PR #2870 Add support for grouping by Series of arbitrary length
- PR #2719 Series covariance and Pearson correlation
- PR #2207 Beginning of libcudf overhaul: introduce new column and table types
- PR #2869 Add `cudf.CategoricalDtype`
- PR #2838 CSV Reader: Support ARROW_RANDOM_FILE input
- PR #2655 CuPy-based Series and Dataframe .values property
- PR #2803 Added `edit_distance_matrix()` function to calculate pairwise edit distance for each string on a given nvstrings object.
- PR #2811 Start of cudf strings column work based on 2207
- PR #2872 Add Java pinned memory pool allocator
- PR #2969 Add findAndReplaceAll to ColumnVector
- PR #2814 Add Datetimeindex.weekday
- PR #2999 Add timestamp conversion support for string categories
- PR #2918 Add cudf::column timestamp wrapper types

## Improvements

- PR #2578 Update legacy_groupby to use libcudf group_by_without_aggregation
- PR #2581 Removed `managed` allocator from hash map classes.
- PR #2571 Remove unnecessary managed memory from gdf_column_concat
- PR #2648 Cython/Python reorg
- PR #2588 Update Series.append documentation
- PR #2632 Replace dask-cudf set_index code with upstream
- PR #2682 Add cudf.set_allocator() function for easier allocator init
- PR #2642 Improve null printing and testing
- PR #2747 Add missing Cython headers / cudftestutil lib to conda package for cuspatial build
- PR #2706 Compute CSV format in device code to speedup performance
- PR #2673 Add support for np.longlong type
- PR #2703 move dask serialization dispatch into cudf
- PR #2728 Add YYMMDD to version tag for nightly conda packages
- PR #2729 Handle file-handle input in to_csv
- PR #2741 CSV Reader: Move kernel functions into its own file
- PR #2766 Improve nvstrings python cmake flexibility
- PR #2756 Add out_time_unit option to csv reader, support timestamp resolutions
- PR #2771 Stopgap alias for to_gpu_matrix()
- PR #2783 Support mapping input columns to function arguments in apply kernels
- PR #2645 libcudf unique_count for Series.nunique
- PR #2817 Dask-cudf: `read_parquet` support for remote filesystems
- PR #2823 improve java data movement debugging
- PR #2806 CSV Reader: Clean-up row offset operations
- PR #2640 Add dask wait/persist exmaple to 10 minute guide
- PR #2828 Optimizations of kernel launch configuration for `DataFrame.apply_rows` and `DataFrame.apply_chunks`
- PR #2831 Add `column` argument to `DataFrame.drop`
- PR #2775 Various optimizations to improve __getitem__ and __setitem__ performance
- PR #2810 cudf::allocate_like can optionally always allocate a mask.
- PR #2833 Parquet reader: align page data allocation sizes to 4-bytes to satisfy cuda-memcheck
- PR #2832 Using the new Python bindings for UCX
- PR #2856 Update group_split_cudf to use scatter_by_map
- PR #2890 Optionally keep serialized table data on the host.
- PR #2778 Doc: Updated and fixed some docstrings that were formatted incorrectly.
- PR #2830 Use YYMMDD tag in custreamz nightly build
- PR #2875 Java: Remove synchronized from register methods in MemoryCleaner
- PR #2887 Minor snappy decompression optimization
- PR #2899 Use new RMM API based on Cython
- PR #2788 Guide to Python UDFs
- PR #2919 Change java API to use operators in groupby namespace
- PR #2909 CSV Reader: Avoid row offsets host vector default init
- PR #2834 DataFrame supports setting columns via attribute syntax `df.x = col`
- PR #3147 DataFrame can be initialized from rows via list of tuples
- PR #3539 Restrict CuPy to 6

## Bug Fixes

- PR #2584 ORC Reader: fix parsing of `DECIMAL` index positions
- PR #2619 Fix groupby serialization/deserialization
- PR #2614 Update Java version to match
- PR #2601 Fixes nlargest(1) issue in Series and Dataframe
- PR #2610 Fix a bug in index serialization (properly pass DeviceNDArray)
- PR #2621 Fixes the floordiv issue of not promoting float type when rhs is 0
- PR #2611 Types Test: fix static casting from negative int to string
- PR #2618 IO Readers: Fix datasource memory map failure for multiple reads
- PR #2628 groupby_without_aggregation non-nullable input table produces non-nullable output
- PR #2615 fix string category partitioning in java API
- PR #2641 fix string category and timeunit concat in the java API
- PR #2649 Fix groupby issue resulting from column_empty bug
- PR #2658 Fix astype() for null categorical columns
- PR #2660 fix column string category and timeunit concat in the java API
- PR #2664 ORC reader: fix `skip_rows` larger than first stripe
- PR #2654 Allow Java gdfOrderBy to work with string categories
- PR #2669 AVRO reader: fix non-deterministic output
- PR #2668 Update Java bindings to specify timestamp units for ORC and Parquet readers
- PR #2679 AVRO reader: fix cuda errors when decoding compressed streams
- PR #2692 Add concatenation for data-frame with different headers (empty and non-empty)
- PR #2651 Remove nvidia driver installation from ci/cpu/build.sh
- PR #2697 Ensure csv reader sets datetime column time units
- PR #2698 Return RangeIndex from contiguous slice of RangeIndex
- PR #2672 Fix null and integer handling in round
- PR #2704 Parquet Reader: Fix crash when loading string column with nulls
- PR #2725 Fix Jitify issue with running on Turing using CUDA version < 10
- PR #2731 Fix building of benchmarks
- PR #2738 Fix java to find new NVStrings locations
- PR #2736 Pin Jitify branch to v0.10 version
- PR #2742 IO Readers: Fix possible silent failures when creating `NvStrings` instance
- PR #2753 Fix java quantile API calls
- PR #2762 Fix validity processing for time in java
- PR #2796 Fix handling string slicing and other nvstrings delegated methods with dask
- PR #2769 Fix link to API docs in README.md
- PR #2772 Handle multiindex pandas Series #2772
- PR #2749 Fix apply_rows/apply_chunks pessimistic null mask to use in_cols null masks only
- PR #2752 CSV Reader: Fix exception when there's no rows to process
- PR #2716 Added Exception for `StringMethods` in string methods
- PR #2787 Fix Broadcasting `None` to `cudf-series`
- PR #2794 Fix async race in NVCategory::get_value and get_value_bounds
- PR #2795 Fix java build/cast error
- PR #2496 Fix improper merge of two dataframes when names differ
- PR #2824 Fix issue with incorrect result when Numeric Series replace is called several times
- PR #2751 Replace value with null
- PR #2765 Fix Java inequality comparisons for string category
- PR #2818 Fix java join API to use new C++ join API
- PR #2841 Fix nvstrings.slice and slice_from for range (0,0)
- PR #2837 Fix join benchmark
- PR #2809 Add hash_df and group_split dispatch functions for dask
- PR #2843 Parquet reader: fix skip_rows when not aligned with page or row_group boundaries
- PR #2851 Deleted existing dask-cudf/record.txt
- PR #2854 Fix column creation from ephemeral objects exposing __cuda_array_interface__
- PR #2860 Fix boolean indexing when the result is a single row
- PR #2859 Fix tail method issue for string columns
- PR #2852 Fixed `cumsum()` and `cumprod()` on boolean series.
- PR #2865 DaskIO: Fix `read_csv` and `read_orc` when input is list of files
- PR #2750 Fixed casting values to cudf::bool8 so non-zero values always cast to true
- PR #2873 Fixed dask_cudf read_partition bug by generating ParquetDatasetPiece
- PR #2850 Fixes dask_cudf.read_parquet on partitioned datasets
- PR #2896 Properly handle `axis` string keywords in `concat`
- PR #2926 Update rounding algorithm to avoid using fmod
- PR #2968 Fix Java dependency loading when using NVTX
- PR #2963 Fix ORC writer uncompressed block indexing
- PR #2928 CSV Reader: Fix using `byte_range` for large datasets
- PR #2983 Fix sm_70+ race condition in gpu_unsnap
- PR #2964 ORC Writer: Segfault when writing mixed numeric and string columns
- PR #3007 Java: Remove unit test that frees RMM invalid pointer
- PR #3009 Fix orc reader RLEv2 patch position regression from PR #2507
- PR #3002 Fix CUDA invalid configuration errors reported after loading an ORC file without data
- PR #3035 Update update-version.sh for new docs locations
- PR #3038 Fix uninitialized stream parameter in device_table deleter
- PR #3064 Fixes groupby performance issue
- PR #3061 Add rmmInitialize to nvstrings gtests
- PR #3058 Fix UDF doc markdown formatting
- PR #3059 Add nvstrings python build instructions to contributing.md


# cuDF 0.9.0 (21 Aug 2019)

## New Features

- PR #1993 Add CUDA-accelerated series aggregations: mean, var, std
- PR #2111 IO Readers: Support memory buffer, file-like object, and URL inputs
- PR #2012 Add `reindex()` to DataFrame and Series
- PR #2097 Add GPU-accelerated AVRO reader
- PR #2098 Support binary ops on DFs and Series with mismatched indices
- PR #2160 Merge `dask-cudf` codebase into `cudf` repo
- PR #2149 CSV Reader: Add `hex` dtype for explicit hexadecimal parsing
- PR #2156 Add `upper_bound()` and `lower_bound()` for libcudf tables and `searchsorted()` for cuDF Series
- PR #2158 CSV Reader: Support single, non-list/dict argument for `dtype`
- PR #2177 CSV Reader: Add `parse_dates` parameter for explicit date inference
- PR #1744 cudf::apply_boolean_mask and cudf::drop_nulls support for cudf::table inputs (multi-column)
- PR #2196 Add `DataFrame.dropna()`
- PR #2197 CSV Writer: add `chunksize` parameter for `to_csv`
- PR #2215 `type_dispatcher` benchmark
- PR #2179 Add Java quantiles
- PR #2157 Add __array_function__ to DataFrame and Series
- PR #2212 Java support for ORC reader
- PR #2224 Add DataFrame isna, isnull, notna functions
- PR #2236 Add Series.drop_duplicates
- PR #2105 Add hash-based join benchmark
- PR #2316 Add unique, nunique, and value_counts for datetime columns
- PR #2337 Add Java support for slicing a ColumnVector
- PR #2049 Add cudf::merge (sorted merge)
- PR #2368 Full cudf+dask Parquet Support
- PR #2380 New cudf::is_sorted checks whether cudf::table is sorted
- PR #2356 Java column vector standard deviation support
- PR #2221 MultiIndex full indexing - Support iloc and wildcards for loc
- PR #2429 Java support for getting length of strings in a ColumnVector
- PR #2415 Add `value_counts` for series of any type
- PR #2446 Add __array_function__ for index
- PR #2437 ORC reader: Add 'use_np_dtypes' option
- PR #2382 Add CategoricalAccessor add, remove, rename, and ordering methods
- PR #2464 Native implement `__cuda_array_interface__` for Series/Index/Column objects
- PR #2425 Rolling window now accepts array-based user-defined functions
- PR #2442 Add __setitem__
- PR #2449 Java support for getting byte count of strings in a ColumnVector
- PR #2492 Add groupby.size() method
- PR #2358 Add cudf::nans_to_nulls: convert floating point column into bitmask
- PR #2489 Add drop argument to set_index
- PR #2491 Add Java bindings for ORC reader 'use_np_dtypes' option
- PR #2213 Support s/ms/us/ns DatetimeColumn time unit resolutions
- PR #2536 Add _constructor properties to Series and DataFrame

## Improvements

- PR #2103 Move old `column` and `bitmask` files into `legacy/` directory
- PR #2109 added name to Python column classes
- PR #1947 Cleanup serialization code
- PR #2125 More aggregate in java API
- PR #2127 Add in java Scalar tests
- PR #2088 Refactor of Python groupby code
- PR #2130 Java serialization and deserialization of tables.
- PR #2131 Chunk rows logic added to csv_writer
- PR #2129 Add functions in the Java API to support nullable column filtering
- PR #2165 made changes to get_dummies api for it to be available in MethodCache
- PR #2171 Add CodeCov integration, fix doc version, make --skip-tests work when invoking with source
- PR #2184 handle remote orc files for dask-cudf
- PR #2186 Add `getitem` and `getattr` style access to Rolling objects
- PR #2168 Use cudf.Column for CategoricalColumn's categories instead of a tuple
- PR #2193 DOC: cudf::type_dispatcher documentation for specializing dispatched functors
- PR #2199 Better java support for appending strings
- PR #2176 Added column dtype support for datetime, int8, int16 to csv_writer
- PR #2209 Matching `get_dummies` & `select_dtypes` behavior to pandas
- PR #2217 Updated Java bindings to use the new groupby API
- PR #2214 DOC: Update doc instructions to build/install `cudf` and `dask-cudf`
- PR #2220 Update Java bindings for reduction rename
- PR #2232 Move CodeCov upload from build script to Jenkins
- PR #2225 refactor to use libcudf for gathering columns in dataframes
- PR #2293 Improve join performance (faster compute_join_output_size)
- PR #2300 Create separate dask codeowners for dask-cudf codebase
- PR #2304 gdf_group_by_without_aggregations returns gdf_column
- PR #2309 Java readers: remove redundant copy of result pointers
- PR #2307 Add `black` and `isort` to style checker script
- PR #2345 Restore removal of old groupby implementation
- PR #2342 Improve `astype()` to operate all ways
- PR #2329 using libcudf cudf::copy for column deep copy
- PR #2344 DOC: docs on code formatting for contributors
- PR #2376 Add inoperative axis= and win_type= arguments to Rolling()
- PR #2378 remove dask for (de-)serialization of cudf objects
- PR #2353 Bump Arrow and Dask versions
- PR #2377 Replace `standard_python_slice` with just `slice.indices()`
- PR #2373 cudf.DataFrame enchancements & Series.values support
- PR #2392 Remove dlpack submodule; make cuDF's Cython API externally accessible
- PR #2430 Updated Java bindings to use the new unary API
- PR #2406 Moved all existing `table` related files to a `legacy/` directory
- PR #2350 Performance related changes to get_dummies
- PR #2420 Remove `cudautils.astype` and replace with `typecast.apply_cast`
- PR #2456 Small improvement to typecast utility
- PR #2458 Fix handling of thirdparty packages in `isort` config
- PR #2459 IO Readers: Consolidate all readers to use `datasource` class
- PR #2475 Exposed type_dispatcher.hpp, nvcategory_util.hpp and wrapper_types.hpp in the include folder
- PR #2484 Enabled building libcudf as a static library
- PR #2453 Streamline CUDA_REL environment variable
- PR #2483 Bundle Boost filesystem dependency in the Java jar
- PR #2486 Java API hash functions
- PR #2481 Adds the ignore_null_keys option to the java api
- PR #2490 Java api: support multiple aggregates for the same column
- PR #2510 Java api: uses table based apply_boolean_mask
- PR #2432 Use pandas formatting for console, html, and latex output
- PR #2573 Bump numba version to 0.45.1
- PR #2606 Fix references to notebooks-contrib

## Bug Fixes

- PR #2086 Fixed quantile api behavior mismatch in series & dataframe
- PR #2128 Add offset param to host buffer readers in java API.
- PR #2145 Work around binops validity checks for java
- PR #2146 Work around unary_math validity checks for java
- PR #2151 Fixes bug in cudf::copy_range where null_count was invalid
- PR #2139 matching to pandas describe behavior & fixing nan values issue
- PR #2161 Implicitly convert unsigned to signed integer types in binops
- PR #2154 CSV Reader: Fix bools misdetected as strings dtype
- PR #2178 Fix bug in rolling bindings where a view of an ephemeral column was being taken
- PR #2180 Fix issue with isort reordering `importorskip` below imports depending on them
- PR #2187 fix to honor dtype when numpy arrays are passed to columnops.as_column
- PR #2190 Fix issue in astype conversion of string column to 'str'
- PR #2208 Fix issue with calling `head()` on one row dataframe
- PR #2229 Propagate exceptions from Cython cdef functions
- PR #2234 Fix issue with local build script not properly building
- PR #2223 Fix CUDA invalid configuration errors reported after loading small compressed ORC files
- PR #2162 Setting is_unique and is_monotonic-related attributes
- PR #2244 Fix ORC RLEv2 delta mode decoding with nonzero residual delta width
- PR #2297 Work around `var/std` unsupported only at debug build
- PR #2302 Fixed java serialization corner case
- PR #2355 Handle float16 in binary operations
- PR #2311 Fix copy behaviour for GenericIndex
- PR #2349 Fix issues with String filter in java API
- PR #2323 Fix groupby on categoricals
- PR #2328 Ensure order is preserved in CategoricalAccessor._set_categories
- PR #2202 Fix issue with unary ops mishandling empty input
- PR #2326 Fix for bug in DLPack when reading multiple columns
- PR #2324 Fix cudf Docker build
- PR #2325 Fix ORC RLEv2 patched base mode decoding with nonzero patch width
- PR #2235 Fix get_dummies to be compatible with dask
- PR #2332 Zero initialize gdf_dtype_extra_info
- PR #2355 Handle float16 in binary operations
- PR #2360 Fix missing dtype handling in cudf.Series & columnops.as_column
- PR #2364 Fix quantile api and other trivial issues around it
- PR #2361 Fixed issue with `codes` of CategoricalIndex
- PR #2357 Fixed inconsistent type of index created with from_pandas vs direct construction
- PR #2389 Fixed Rolling __getattr__ and __getitem__ for offset based windows
- PR #2402 Fixed bug in valid mask computation in cudf::copy_if (apply_boolean_mask)
- PR #2401 Fix to a scalar datetime(of type Days) issue
- PR #2386 Correctly allocate output valids in groupby
- PR #2411 Fixed failures on binary op on single element string column
- PR #2422 Fix Pandas logical binary operation incompatibilites
- PR #2447 Fix CodeCov posting build statuses temporarily
- PR #2450 Fix erroneous null handling in `cudf.DataFrame`'s `apply_rows`
- PR #2470 Fix issues with empty strings and string categories (Java)
- PR #2471 Fix String Column Validity.
- PR #2481 Fix java validity buffer serialization
- PR #2485 Updated bytes calculation to use size_t to avoid overflow in column concat
- PR #2461 Fix groupby multiple aggregations same column
- PR #2514 Fix cudf::drop_nulls threshold handling in Cython
- PR #2516 Fix utilities include paths and meta.yaml header paths
- PR #2517 Fix device memory leak in to_dlpack tensor deleter
- PR #2431 Fix local build generated file ownerships
- PR #2511 Added import of orc, refactored exception handlers to not squash fatal exceptions
- PR #2527 Fix index and column input handling in dask_cudf read_parquet
- PR #2466 Fix `dataframe.query` returning null rows erroneously
- PR #2548 Orc reader: fix non-deterministic data decoding at chunk boundaries
- PR #2557 fix cudautils import in string.py
- PR #2521 Fix casting datetimes from/to the same resolution
- PR #2545 Fix MultiIndexes with datetime levels
- PR #2560 Remove duplicate `dlpack` definition in conda recipe
- PR #2567 Fix ColumnVector.fromScalar issues while dealing with null scalars
- PR #2565 Orc reader: fix incorrect data decoding of int64 data types
- PR #2577 Fix search benchmark compilation error by adding necessary header
- PR #2604 Fix a bug in copying.pyx:_normalize_types that upcasted int32 to int64


# cuDF 0.8.0 (27 June 2019)

## New Features

- PR #1524 Add GPU-accelerated JSON Lines parser with limited feature set
- PR #1569 Add support for Json objects to the JSON Lines reader
- PR #1622 Add Series.loc
- PR #1654 Add cudf::apply_boolean_mask: faster replacement for gdf_apply_stencil
- PR #1487 cython gather/scatter
- PR #1310 Implemented the slice/split functionality.
- PR #1630 Add Python layer to the GPU-accelerated JSON reader
- PR #1745 Add rounding of numeric columns via Numba
- PR #1772 JSON reader: add support for BytesIO and StringIO input
- PR #1527 Support GDF_BOOL8 in readers and writers
- PR #1819 Logical operators (AND, OR, NOT) for libcudf and cuDF
- PR #1813 ORC Reader: Add support for stripe selection
- PR #1828 JSON Reader: add suport for bool8 columns
- PR #1833 Add column iterator with/without nulls
- PR #1665 Add the point-in-polygon GIS function
- PR #1863 Series and Dataframe methods for all and any
- PR #1908 cudf::copy_range and cudf::fill for copying/assigning an index or range to a constant
- PR #1921 Add additional formats for typecasting to/from strings
- PR #1807 Add Series.dropna()
- PR #1987 Allow user defined functions in the form of ptx code to be passed to binops
- PR #1948 Add operator functions like `Series.add()` to DataFrame and Series
- PR #1954 Add skip test argument to GPU build script
- PR #2018 Add bindings for new groupby C++ API
- PR #1984 Add rolling window operations Series.rolling() and DataFrame.rolling()
- PR #1542 Python method and bindings for to_csv
- PR #1995 Add Java API
- PR #1998 Add google benchmark to cudf
- PR #1845 Add cudf::drop_duplicates, DataFrame.drop_duplicates
- PR #1652 Added `Series.where()` feature
- PR #2074 Java Aggregates, logical ops, and better RMM support
- PR #2140 Add a `cudf::transform` function
- PR #2068 Concatenation of different typed columns

## Improvements

- PR #1538 Replacing LesserRTTI with inequality_comparator
- PR #1703 C++: Added non-aggregating `insert` to `concurrent_unordered_map` with specializations to store pairs with a single atomicCAS when possible.
- PR #1422 C++: Added a RAII wrapper for CUDA streams
- PR #1701 Added `unique` method for stringColumns
- PR #1713 Add documentation for Dask-XGBoost
- PR #1666 CSV Reader: Improve performance for files with large number of columns
- PR #1725 Enable the ability to use a single column groupby as its own index
- PR #1759 Add an example showing simultaneous rolling averages to `apply_grouped` documentation
- PR #1746 C++: Remove unused code: `windowed_ops.cu`, `sorting.cu`, `hash_ops.cu`
- PR #1748 C++: Add `bool` nullability flag to `device_table` row operators
- PR #1764 Improve Numerical column: `mean_var` and `mean`
- PR #1767 Speed up Python unit tests
- PR #1770 Added build.sh script, updated CI scripts and documentation
- PR #1739 ORC Reader: Add more pytest coverage
- PR #1696 Added null support in `Series.replace()`.
- PR #1390 Added some basic utility functions for `gdf_column`'s
- PR #1791 Added general column comparison code for testing
- PR #1795 Add printing of git submodule info to `print_env.sh`
- PR #1796 Removing old sort based group by code and gdf_filter
- PR #1811 Added funtions for copying/allocating `cudf::table`s
- PR #1838 Improve columnops.column_empty so that it returns typed columns instead of a generic Column
- PR #1890 Add utils.get_dummies- a pandas-like wrapper around one_hot-encoding
- PR #1823 CSV Reader: default the column type to string for empty dataframes
- PR #1827 Create bindings for scalar-vector binops, and update one_hot_encoding to use them
- PR #1817 Operators now support different sized dataframes as long as they don't share different sized columns
- PR #1855 Transition replace_nulls to new C++ API and update corresponding Cython/Python code
- PR #1858 Add `std::initializer_list` constructor to `column_wrapper`
- PR #1846 C++ type-erased gdf_equal_columns test util; fix gdf_equal_columns logic error
- PR #1390 Added some basic utility functions for `gdf_column`s
- PR #1391 Tidy up bit-resolution-operation and bitmask class code
- PR #1882 Add iloc functionality to MultiIndex dataframes
- PR #1884 Rolling windows: general enhancements and better coverage for unit tests
- PR #1886 support GDF_STRING_CATEGORY columns in apply_boolean_mask, drop_nulls and other libcudf functions
- PR #1896 Improve performance of groupby with levels specified in dask-cudf
- PR #1915 Improve iloc performance for non-contiguous row selection
- PR #1859 Convert read_json into a C++ API
- PR #1919 Rename libcudf namespace gdf to namespace cudf
- PR #1850 Support left_on and right_on for DataFrame merge operator
- PR #1930 Specialize constructor for `cudf::bool8` to cast argument to `bool`
- PR #1938 Add default constructor for `column_wrapper`
- PR #1930 Specialize constructor for `cudf::bool8` to cast argument to `bool`
- PR #1952 consolidate libcudf public API headers in include/cudf
- PR #1949 Improved selection with boolmask using libcudf `apply_boolean_mask`
- PR #1956 Add support for nulls in `query()`
- PR #1973 Update `std::tuple` to `std::pair` in top-most libcudf APIs and C++ transition guide
- PR #1981 Convert read_csv into a C++ API
- PR #1868 ORC Reader: Support row index for speed up on small/medium datasets
- PR #1964 Added support for list-like types in Series.str.cat
- PR #2005 Use HTML5 details tag in bug report issue template
- PR #2003 Removed few redundant unit-tests from test_string.py::test_string_cat
- PR #1944 Groupby design improvements
- PR #2017 Convert `read_orc()` into a C++ API
- PR #2011 Convert `read_parquet()` into a C++ API
- PR #1756 Add documentation "10 Minutes to cuDF and dask_cuDF"
- PR #2034 Adding support for string columns concatenation using "add" binary operator
- PR #2042 Replace old "10 Minutes" guide with new guide for docs build process
- PR #2036 Make library of common test utils to speed up tests compilation
- PR #2022 Facilitating get_dummies to be a high level api too
- PR #2050 Namespace IO readers and add back free-form `read_xxx` functions
- PR #2104 Add a functional ``sort=`` keyword argument to groupby
- PR #2108 Add `find_and_replace` for StringColumn for replacing single values
- PR #1803 cuDF/CuPy interoperability documentation

## Bug Fixes

- PR #1465 Fix for test_orc.py and test_sparse_df.py test failures
- PR #1583 Fix underlying issue in `as_index()` that was causing `Series.quantile()` to fail
- PR #1680 Add errors= keyword to drop() to fix cudf-dask bug
- PR #1651 Fix `query` function on empty dataframe
- PR #1616 Fix CategoricalColumn to access categories by index instead of iteration
- PR #1660 Fix bug in `loc` when indexing with a column name (a string)
- PR #1683 ORC reader: fix timestamp conversion to UTC
- PR #1613 Improve CategoricalColumn.fillna(-1) performance
- PR #1642 Fix failure of CSV_TEST gdf_csv_test.SkiprowsNrows on multiuser systems
- PR #1709 Fix handling of `datetime64[ms]` in `dataframe.select_dtypes`
- PR #1704 CSV Reader: Add support for the plus sign in number fields
- PR #1687 CSV reader: return an empty dataframe for zero size input
- PR #1757 Concatenating columns with null columns
- PR #1755 Add col_level keyword argument to melt
- PR #1758 Fix df.set_index() when setting index from an empty column
- PR #1749 ORC reader: fix long strings of NULL values resulting in incorrect data
- PR #1742 Parquet Reader: Fix index column name to match PANDAS compat
- PR #1782 Update libcudf doc version
- PR #1783 Update conda dependencies
- PR #1786 Maintain the original series name in series.unique output
- PR #1760 CSV Reader: fix segfault when dtype list only includes columns from usecols list
- PR #1831 build.sh: Assuming python is in PATH instead of using PYTHON env var
- PR #1839 Raise an error instead of segfaulting when transposing a DataFrame with StringColumns
- PR #1840 Retain index correctly during merge left_on right_on
- PR #1825 cuDF: Multiaggregation Groupby Failures
- PR #1789 CSV Reader: Fix missing support for specifying `int8` and `int16` dtypes
- PR #1857 Cython Bindings: Handle `bool` columns while calling `column_view_from_NDArrays`
- PR #1849 Allow DataFrame support methods to pass arguments to the methods
- PR #1847 Fixed #1375 by moving the nvstring check into the wrapper function
- PR #1864 Fixing cudf reduction for POWER platform
- PR #1869 Parquet reader: fix Dask timestamps not matching with Pandas (convert to milliseconds)
- PR #1876 add dtype=bool for `any`, `all` to treat integer column correctly
- PR #1875 CSV reader: take NaN values into account in dtype detection
- PR #1873 Add column dtype checking for the all/any methods
- PR #1902 Bug with string iteration in _apply_basic_agg
- PR #1887 Fix for initialization issue in pq_read_arg,orc_read_arg
- PR #1867 JSON reader: add support for null/empty fields, including the 'null' literal
- PR #1891 Fix bug #1750 in string column comparison
- PR #1909 Support of `to_pandas()` of boolean series with null values
- PR #1923 Use prefix removal when two aggs are called on a SeriesGroupBy
- PR #1914 Zero initialize gdf_column local variables
- PR #1959 Add support for comparing boolean Series to scalar
- PR #1966 Ignore index fix in series append
- PR #1967 Compute index __sizeof__ only once for DataFrame __sizeof__
- PR #1977 Support CUDA installation in default system directories
- PR #1982 Fixes incorrect index name after join operation
- PR #1985 Implement `GDF_PYMOD`, a special modulo that follows python's sign rules
- PR #1991 Parquet reader: fix decoding of NULLs
- PR #1990 Fixes a rendering bug in the `apply_grouped` documentation
- PR #1978 Fix for values being filled in an empty dataframe
- PR #2001 Correctly create MultiColumn from Pandas MultiColumn
- PR #2006 Handle empty dataframe groupby construction for dask
- PR #1965 Parquet Reader: Fix duplicate index column when it's already in `use_cols`
- PR #2033 Add pip to conda environment files to fix warning
- PR #2028 CSV Reader: Fix reading of uncompressed files without a recognized file extension
- PR #2073 Fix an issue when gathering columns with NVCategory and nulls
- PR #2053 cudf::apply_boolean_mask return empty column for empty boolean mask
- PR #2066 exclude `IteratorTest.mean_var_output` test from debug build
- PR #2069 Fix JNI code to use read_csv and read_parquet APIs
- PR #2071 Fix bug with unfound transitive dependencies for GTests in Ubuntu 18.04
- PR #2089 Configure Sphinx to render params correctly
- PR #2091 Fix another bug with unfound transitive dependencies for `cudftestutils` in Ubuntu 18.04
- PR #2115 Just apply `--disable-new-dtags` instead of trying to define all the transitive dependencies
- PR #2106 Fix errors in JitCache tests caused by sharing of device memory between processes
- PR #2120 Fix errors in JitCache tests caused by running multiple threads on the same data
- PR #2102 Fix memory leak in groupby
- PR #2113 fixed typo in to_csv code example


# cudf 0.7.2 (16 May 2019)

## New Features

- PR #1735 Added overload for atomicAdd on int64. Streamlined implementation of custom atomic overloads.
- PR #1741 Add MultiIndex concatenation

## Bug Fixes

- PR #1718 Fix issue with SeriesGroupBy MultiIndex in dask-cudf
- PR #1734 Python: fix performance regression for groupby count() aggregations
- PR #1768 Cython: fix handling read only schema buffers in gpuarrow reader


# cudf 0.7.1 (11 May 2019)

## New Features

- PR #1702 Lazy load MultiIndex to return groupby performance to near optimal.

## Bug Fixes

- PR #1708 Fix handling of `datetime64[ms]` in `dataframe.select_dtypes`


# cuDF 0.7.0 (10 May 2019)

## New Features

- PR #982 Implement gdf_group_by_without_aggregations and gdf_unique_indices functions
- PR #1142 Add `GDF_BOOL` column type
- PR #1194 Implement overloads for CUDA atomic operations
- PR #1292 Implemented Bitwise binary ops AND, OR, XOR (&, |, ^)
- PR #1235 Add GPU-accelerated Parquet Reader
- PR #1335 Added local_dict arg in `DataFrame.query()`.
- PR #1282 Add Series and DataFrame.describe()
- PR #1356 Rolling windows
- PR #1381 Add DataFrame._get_numeric_data
- PR #1388 Add CODEOWNERS file to auto-request reviews based on where changes are made
- PR #1396 Add DataFrame.drop method
- PR #1413 Add DataFrame.melt method
- PR #1412 Add DataFrame.pop()
- PR #1419 Initial CSV writer function
- PR #1441 Add Series level cumulative ops (cumsum, cummin, cummax, cumprod)
- PR #1420 Add script to build and test on a local gpuCI image
- PR #1440 Add DatetimeColumn.min(), DatetimeColumn.max()
- PR #1455 Add Series.Shift via Numba kernel
- PR #1441 Add Series level cumulative ops (cumsum, cummin, cummax, cumprod)
- PR #1461 Add Python coverage test to gpu build
- PR #1445 Parquet Reader: Add selective reading of rows and row group
- PR #1532 Parquet Reader: Add support for INT96 timestamps
- PR #1516 Add Series and DataFrame.ndim
- PR #1556 Add libcudf C++ transition guide
- PR #1466 Add GPU-accelerated ORC Reader
- PR #1565 Add build script for nightly doc builds
- PR #1508 Add Series isna, isnull, and notna
- PR #1456 Add Series.diff() via Numba kernel
- PR #1588 Add Index `astype` typecasting
- PR #1301 MultiIndex support
- PR #1599 Level keyword supported in groupby
- PR #929 Add support operations to dataframe
- PR #1609 Groupby accept list of Series
- PR #1658 Support `group_keys=True` keyword in groupby method

## Improvements

- PR #1531 Refactor closures as private functions in gpuarrow
- PR #1404 Parquet reader page data decoding speedup
- PR #1076 Use `type_dispatcher` in join, quantiles, filter, segmented sort, radix sort and hash_groupby
- PR #1202 Simplify README.md
- PR #1149 CSV Reader: Change convertStrToValue() functions to `__device__` only
- PR #1238 Improve performance of the CUDA trie used in the CSV reader
- PR #1245 Use file cache for JIT kernels
- PR #1278 Update CONTRIBUTING for new conda environment yml naming conventions
- PR #1163 Refactored UnaryOps. Reduced API to two functions: `gdf_unary_math` and `gdf_cast`. Added `abs`, `-`, and `~` ops. Changed bindings to Cython
- PR #1284 Update docs version
- PR #1287 add exclude argument to cudf.select_dtype function
- PR #1286 Refactor some of the CSV Reader kernels into generic utility functions
- PR #1291 fillna in `Series.to_gpu_array()` and `Series.to_array()` can accept the scalar too now.
- PR #1005 generic `reduction` and `scan` support
- PR #1349 Replace modernGPU sort join with thrust.
- PR #1363 Add a dataframe.mean(...) that raises NotImplementedError to satisfy `dask.dataframe.utils.is_dataframe_like`
- PR #1319 CSV Reader: Use column wrapper for gdf_column output alloc/dealloc
- PR #1376 Change series quantile default to linear
- PR #1399 Replace CFFI bindings for NVTX functions with Cython bindings
- PR #1389 Refactored `set_null_count()`
- PR #1386 Added macros `GDF_TRY()`, `CUDF_TRY()` and `ASSERT_CUDF_SUCCEEDED()`
- PR #1435 Rework CMake and conda recipes to depend on installed libraries
- PR #1391 Tidy up bit-resolution-operation and bitmask class code
- PR #1439 Add cmake variable to enable compiling CUDA code with -lineinfo
- PR #1462 Add ability to read parquet files from arrow::io::RandomAccessFile
- PR #1453 Convert CSV Reader CFFI to Cython
- PR #1479 Convert Parquet Reader CFFI to Cython
- PR #1397 Add a utility function for producing an overflow-safe kernel launch grid configuration
- PR #1382 Add GPU parsing of nested brackets to cuIO parsing utilities
- PR #1481 Add cudf::table constructor to allocate a set of `gdf_column`s
- PR #1484 Convert GroupBy CFFI to Cython
- PR #1463 Allow and default melt keyword argument var_name to be None
- PR #1486 Parquet Reader: Use device_buffer rather than device_ptr
- PR #1525 Add cudatoolkit conda dependency
- PR #1520 Renamed `src/dataframe` to `src/table` and moved `table.hpp`. Made `types.hpp` to be type declarations only.
- PR #1492 Convert transpose CFFI to Cython
- PR #1495 Convert binary and unary ops CFFI to Cython
- PR #1503 Convert sorting and hashing ops CFFI to Cython
- PR #1522 Use latest release version in update-version CI script
- PR #1533 Remove stale join CFFI, fix memory leaks in join Cython
- PR #1521 Added `row_bitmask` to compute bitmask for rows of a table. Merged `valids_ops.cu` and `bitmask_ops.cu`
- PR #1553 Overload `hash_row` to avoid using intial hash values. Updated `gdf_hash` to select between overloads
- PR #1585 Updated `cudf::table` to maintain own copy of wrapped `gdf_column*`s
- PR #1559 Add `except +` to all Cython function definitions to catch C++ exceptions properly
- PR #1617 `has_nulls` and `column_dtypes` for `cudf::table`
- PR #1590 Remove CFFI from the build / install process entirely
- PR #1536 Convert gpuarrow CFFI to Cython
- PR #1655 Add `Column._pointer` as a way to access underlying `gdf_column*` of a `Column`
- PR #1655 Update readme conda install instructions for cudf version 0.6 and 0.7


## Bug Fixes

- PR #1233 Fix dtypes issue while adding the column to `str` dataframe.
- PR #1254 CSV Reader: fix data type detection for floating-point numbers in scientific notation
- PR #1289 Fix looping over each value instead of each category in concatenation
- PR #1293 Fix Inaccurate error message in join.pyx
- PR #1308 Add atomicCAS overload for `int8_t`, `int16_t`
- PR #1317 Fix catch polymorphic exception by reference in ipc.cu
- PR #1325 Fix dtype of null bitmasks to int8
- PR #1326 Update build documentation to use -DCMAKE_CXX11_ABI=ON
- PR #1334 Add "na_position" argument to CategoricalColumn sort_by_values
- PR #1321 Fix out of bounds warning when checking Bzip2 header
- PR #1359 Add atomicAnd/Or/Xor for integers
- PR #1354 Fix `fillna()` behaviour when replacing values with different dtypes
- PR #1347 Fixed core dump issue while passing dict_dtypes without column names in `cudf.read_csv()`
- PR #1379 Fixed build failure caused due to error: 'col_dtype' may be used uninitialized
- PR #1392 Update cudf Dockerfile and package_versions.sh
- PR #1385 Added INT8 type to `_schema_to_dtype` for use in GpuArrowReader
- PR #1393 Fixed a bug in `gdf_count_nonzero_mask()` for the case of 0 bits to count
- PR #1395 Update CONTRIBUTING to use the environment variable CUDF_HOME
- PR #1416 Fix bug at gdf_quantile_exact and gdf_quantile_appox
- PR #1421 Fix remove creation of series multiple times during `add_column()`
- PR #1405 CSV Reader: Fix memory leaks on read_csv() failure
- PR #1328 Fix CategoricalColumn to_arrow() null mask
- PR #1433 Fix NVStrings/categories includes
- PR #1432 Update NVStrings to 0.7.* to coincide with 0.7 development
- PR #1483 Modify CSV reader to avoid cropping blank quoted characters in non-string fields
- PR #1446 Merge 1275 hotfix from master into branch-0.7
- PR #1447 Fix legacy groupby apply docstring
- PR #1451 Fix hash join estimated result size is not correct
- PR #1454 Fix local build script improperly change directory permissions
- PR #1490 Require Dask 1.1.0+ for `is_dataframe_like` test or skip otherwise.
- PR #1491 Use more specific directories & groups in CODEOWNERS
- PR #1497 Fix Thrust issue on CentOS caused by missing default constructor of host_vector elements
- PR #1498 Add missing include guard to device_atomics.cuh and separated DEVICE_ATOMICS_TEST
- PR #1506 Fix csv-write call to updated NVStrings method
- PR #1510 Added nvstrings `fillna()` function
- PR #1507 Parquet Reader: Default string data to GDF_STRING
- PR #1535 Fix doc issue to ensure correct labelling of cudf.series
- PR #1537 Fix `undefined reference` link error in HashPartitionTest
- PR #1548 Fix ci/local/build.sh README from using an incorrect image example
- PR #1551 CSV Reader: Fix integer column name indexing
- PR #1586 Fix broken `scalar_wrapper::operator==`
- PR #1591 ORC/Parquet Reader: Fix missing import for FileNotFoundError exception
- PR #1573 Parquet Reader: Fix crash due to clash with ORC reader datasource
- PR #1607 Revert change of `column.to_dense_buffer` always return by copy for performance concerns
- PR #1618 ORC reader: fix assert & data output when nrows/skiprows isn't aligned to stripe boundaries
- PR #1631 Fix failure of TYPES_TEST on some gcc-7 based systems.
- PR #1641 CSV Reader: Fix skip_blank_lines behavior with Windows line terminators (\r\n)
- PR #1648 ORC reader: fix non-deterministic output when skiprows is non-zero
- PR #1676 Fix groupby `as_index` behaviour with `MultiIndex`
- PR #1659 Fix bug caused by empty groupbys and multiindex slicing throwing exceptions
- PR #1656 Correct Groupby failure in dask when un-aggregable columns are left in dataframe.
- PR #1689 Fix groupby performance regression
- PR #1694 Add Cython as a runtime dependency since it's required in `setup.py`


# cuDF 0.6.1 (25 Mar 2019)

## Bug Fixes

- PR #1275 Fix CentOS exception in DataFrame.hash_partition from using value "returned" by a void function


# cuDF 0.6.0 (22 Mar 2019)

## New Features

- PR #760 Raise `FileNotFoundError` instead of `GDF_FILE_ERROR` in `read_csv` if the file does not exist
- PR #539 Add Python bindings for replace function
- PR #823 Add Doxygen configuration to enable building HTML documentation for libcudf C/C++ API
- PR #807 CSV Reader: Add byte_range parameter to specify the range in the input file to be read
- PR #857 Add Tail method for Series/DataFrame and update Head method to use iloc
- PR #858 Add series feature hashing support
- PR #871 CSV Reader: Add support for NA values, including user specified strings
- PR #893 Adds PyArrow based parquet readers / writers to Python, fix category dtype handling, fix arrow ingest buffer size issues
- PR #867 CSV Reader: Add support for ignoring blank lines and comment lines
- PR #887 Add Series digitize method
- PR #895 Add Series groupby
- PR #898 Add DataFrame.groupby(level=0) support
- PR #920 Add feather, JSON, HDF5 readers / writers from PyArrow / Pandas
- PR #888 CSV Reader: Add prefix parameter for column names, used when parsing without a header
- PR #913 Add DLPack support: convert between cuDF DataFrame and DLTensor
- PR #939 Add ORC reader from PyArrow
- PR #918 Add Series.groupby(level=0) support
- PR #906 Add binary and comparison ops to DataFrame
- PR #958 Support unary and binary ops on indexes
- PR #964 Add `rename` method to `DataFrame`, `Series`, and `Index`
- PR #985 Add `Series.to_frame` method
- PR #985 Add `drop=` keyword to reset_index method
- PR #994 Remove references to pygdf
- PR #990 Add external series groupby support
- PR #988 Add top-level merge function to cuDF
- PR #992 Add comparison binaryops to DateTime columns
- PR #996 Replace relative path imports with absolute paths in tests
- PR #995 CSV Reader: Add index_col parameter to specify the column name or index to be used as row labels
- PR #1004 Add `from_gpu_matrix` method to DataFrame
- PR #997 Add property index setter
- PR #1007 Replace relative path imports with absolute paths in cudf
- PR #1013 select columns with df.columns
- PR #1016 Rename Series.unique_count() to nunique() to match pandas API
- PR #947 Prefixsum to handle nulls and float types
- PR #1029 Remove rest of relative path imports
- PR #1021 Add filtered selection with assignment for Dataframes
- PR #872 Adding NVCategory support to cudf apis
- PR #1052 Add left/right_index and left/right_on keywords to merge
- PR #1091 Add `indicator=` and `suffixes=` keywords to merge
- PR #1107 Add unsupported keywords to Series.fillna
- PR #1032 Add string support to cuDF python
- PR #1136 Removed `gdf_concat`
- PR #1153 Added function for getting the padded allocation size for valid bitmask
- PR #1148 Add cudf.sqrt for dataframes and Series
- PR #1159 Add Python bindings for libcudf dlpack functions
- PR #1155 Add __array_ufunc__ for DataFrame and Series for sqrt
- PR #1168 to_frame for series accepts a name argument


## Improvements

- PR #1218 Add dask-cudf page to API docs
- PR #892 Add support for heterogeneous types in binary ops with JIT
- PR #730 Improve performance of `gdf_table` constructor
- PR #561 Add Doxygen style comments to Join CUDA functions
- PR #813 unified libcudf API functions by replacing gpu_ with gdf_
- PR #822 Add support for `__cuda_array_interface__` for ingest
- PR #756 Consolidate common helper functions from unordered map and multimap
- PR #753 Improve performance of groupby sum and average, especially for cases with few groups.
- PR #836 Add ingest support for arrow chunked arrays in Column, Series, DataFrame creation
- PR #763 Format doxygen comments for csv_read_arg struct
- PR #532 CSV Reader: Use type dispatcher instead of switch block
- PR #694 Unit test utilities improvements
- PR #878 Add better indexing to Groupby
- PR #554 Add `empty` method and `is_monotonic` attribute to `Index`
- PR #1040 Fixed up Doxygen comment tags
- PR #909 CSV Reader: Avoid host->device->host copy for header row data
- PR #916 Improved unit testing and error checking for `gdf_column_concat`
- PR #941 Replace `numpy` call in `Series.hash_encode` with `numba`
- PR #942 Added increment/decrement operators for wrapper types
- PR #943 Updated `count_nonzero_mask` to return `num_rows` when the mask is null
- PR #952 Added trait to map C++ type to `gdf_dtype`
- PR #966 Updated RMM submodule.
- PR #998 Add IO reader/writer modules to API docs, fix for missing cudf.Series docs
- PR #1017 concatenate along columns for Series and DataFrames
- PR #1002 Support indexing a dataframe with another boolean dataframe
- PR #1018 Better concatenation for Series and Dataframes
- PR #1036 Use Numpydoc style docstrings
- PR #1047 Adding gdf_dtype_extra_info to gdf_column_view_augmented
- PR #1054 Added default ctor to SerialTrieNode to overcome Thrust issue in CentOS7 + CUDA10
- PR #1024 CSV Reader: Add support for hexadecimal integers in integral-type columns
- PR #1033 Update `fillna()` to use libcudf function `gdf_replace_nulls`
- PR #1066 Added inplace assignment for columns and select_dtypes for dataframes
- PR #1026 CSV Reader: Change the meaning and type of the quoting parameter to match Pandas
- PR #1100 Adds `CUDF_EXPECTS` error-checking macro
- PR #1092 Fix select_dtype docstring
- PR #1111 Added cudf::table
- PR #1108 Sorting for datetime columns
- PR #1120 Return a `Series` (not a `Column`) from `Series.cat.set_categories()`
- PR #1128 CSV Reader: The last data row does not need to be line terminated
- PR #1183 Bump Arrow version to 0.12.1
- PR #1208 Default to CXX11_ABI=ON
- PR #1252 Fix NVStrings dependencies for cuda 9.2 and 10.0
- PR #2037 Optimize the existing `gather` and `scatter` routines in `libcudf`

## Bug Fixes

- PR #821 Fix flake8 issues revealed by flake8 update
- PR #808 Resolved renamed `d_columns_valids` variable name
- PR #820 CSV Reader: fix the issue where reader adds additional rows when file uses \r\n as a line terminator
- PR #780 CSV Reader: Fix scientific notation parsing and null values for empty quotes
- PR #815 CSV Reader: Fix data parsing when tabs are present in the input CSV file
- PR #850 Fix bug where left joins where the left df has 0 rows causes a crash
- PR #861 Fix memory leak by preserving the boolean mask index
- PR #875 Handle unnamed indexes in to/from arrow functions
- PR #877 Fix ingest of 1 row arrow tables in from arrow function
- PR #876 Added missing `<type_traits>` include
- PR #889 Deleted test_rmm.py which has now moved to RMM repo
- PR #866 Merge v0.5.1 numpy ABI hotfix into 0.6
- PR #917 value_counts return int type on empty columns
- PR #611 Renamed `gdf_reduce_optimal_output_size()` -> `gdf_reduction_get_intermediate_output_size()`
- PR #923 fix index for negative slicing for cudf dataframe and series
- PR #927 CSV Reader: Fix category GDF_CATEGORY hashes not being computed properly
- PR #921 CSV Reader: Fix parsing errors with delim_whitespace, quotations in the header row, unnamed columns
- PR #933 Fix handling objects of all nulls in series creation
- PR #940 CSV Reader: Fix an issue where the last data row is missing when using byte_range
- PR #945 CSV Reader: Fix incorrect datetime64 when milliseconds or space separator are used
- PR #959 Groupby: Problem with column name lookup
- PR #950 Converting dataframe/recarry with non-contiguous arrays
- PR #963 CSV Reader: Fix another issue with missing data rows when using byte_range
- PR #999 Fix 0 sized kernel launches and empty sort_index exception
- PR #993 Fix dtype in selecting 0 rows from objects
- PR #1009 Fix performance regression in `to_pandas` method on DataFrame
- PR #1008 Remove custom dask communication approach
- PR #1001 CSV Reader: Fix a memory access error when reading a large (>2GB) file with date columns
- PR #1019 Binary Ops: Fix error when one input column has null mask but other doesn't
- PR #1014 CSV Reader: Fix false positives in bool value detection
- PR #1034 CSV Reader: Fix parsing floating point precision and leading zero exponents
- PR #1044 CSV Reader: Fix a segfault when byte range aligns with a page
- PR #1058 Added support for `DataFrame.loc[scalar]`
- PR #1060 Fix column creation with all valid nan values
- PR #1073 CSV Reader: Fix an issue where a column name includes the return character
- PR #1090 Updating Doxygen Comments
- PR #1080 Fix dtypes returned from loc / iloc because of lists
- PR #1102 CSV Reader: Minor fixes and memory usage improvements
- PR #1174: Fix release script typo
- PR #1137 Add prebuild script for CI
- PR #1118 Enhanced the `DataFrame.from_records()` feature
- PR #1129 Fix join performance with index parameter from using numpy array
- PR #1145 Issue with .agg call on multi-column dataframes
- PR #908 Some testing code cleanup
- PR #1167 Fix issue with null_count not being set after inplace fillna()
- PR #1184 Fix iloc performance regression
- PR #1185 Support left_on/right_on and also on=str in merge
- PR #1200 Fix allocating bitmasks with numba instead of rmm in allocate_mask function
- PR #1213 Fix bug with csv reader requesting subset of columns using wrong datatype
- PR #1223 gpuCI: Fix label on rapidsai channel on gpu build scripts
- PR #1242 Add explicit Thrust exec policy to fix NVCATEGORY_TEST segfault on some platforms
- PR #1246 Fix categorical tests that failed due to bad implicit type conversion
- PR #1255 Fix overwriting conda package main label uploads
- PR #1259 Add dlpack includes to pip build


# cuDF 0.5.1 (05 Feb 2019)

## Bug Fixes

- PR #842 Avoid using numpy via cimport to prevent ABI issues in Cython compilation


# cuDF 0.5.0 (28 Jan 2019)

## New Features

- PR #722 Add bzip2 decompression support to `read_csv()`
- PR #693 add ZLIB-based GZIP/ZIP support to `read_csv_strings()`
- PR #411 added null support to gdf_order_by (new API) and cudf_table::sort
- PR #525 Added GitHub Issue templates for bugs, documentation, new features, and questions
- PR #501 CSV Reader: Add support for user-specified decimal point and thousands separator to read_csv_strings()
- PR #455 CSV Reader: Add support for user-specified decimal point and thousands separator to read_csv()
- PR #439 add `DataFrame.drop` method similar to pandas
- PR #356 add `DataFrame.transpose` method and `DataFrame.T` property similar to pandas
- PR #505 CSV Reader: Add support for user-specified boolean values
- PR #350 Implemented Series replace function
- PR #490 Added print_env.sh script to gather relevant environment details when reporting cuDF issues
- PR #474 add ZLIB-based GZIP/ZIP support to `read_csv()`
- PR #547 Added melt similar to `pandas.melt()`
- PR #491 Add CI test script to check for updates to CHANGELOG.md in PRs
- PR #550 Add CI test script to check for style issues in PRs
- PR #558 Add CI scripts for cpu-based conda and gpu-based test builds
- PR #524 Add Boolean Indexing
- PR #564 Update python `sort_values` method to use updated libcudf `gdf_order_by` API
- PR #509 CSV Reader: Input CSV file can now be passed in as a text or a binary buffer
- PR #607 Add `__iter__` and iteritems to DataFrame class
- PR #643 added a new api gdf_replace_nulls that allows a user to replace nulls in a column

## Improvements

- PR #426 Removed sort-based groupby and refactored existing groupby APIs. Also improves C++/CUDA compile time.
- PR #461 Add `CUDF_HOME` variable in README.md to replace relative pathing.
- PR #472 RMM: Created centralized rmm::device_vector alias and rmm::exec_policy
- PR #500 Improved the concurrent hash map class to support partitioned (multi-pass) hash table building.
- PR #454 Improve CSV reader docs and examples
- PR #465 Added templated C++ API for RMM to avoid explicit cast to `void**`
- PR #513 `.gitignore` tweaks
- PR #521 Add `assert_eq` function for testing
- PR #502 Simplify Dockerfile for local dev, eliminate old conda/pip envs
- PR #549 Adds `-rdynamic` compiler flag to nvcc for Debug builds
- PR #472 RMM: Created centralized rmm::device_vector alias and rmm::exec_policy
- PR #577 Added external C++ API for scatter/gather functions
- PR #500 Improved the concurrent hash map class to support partitioned (multi-pass) hash table building
- PR #583 Updated `gdf_size_type` to `int`
- PR #500 Improved the concurrent hash map class to support partitioned (multi-pass) hash table building
- PR #617 Added .dockerignore file. Prevents adding stale cmake cache files to the docker container
- PR #658 Reduced `JOIN_TEST` time by isolating overflow test of hash table size computation
- PR #664 Added Debuging instructions to README
- PR #651 Remove noqa marks in `__init__.py` files
- PR #671 CSV Reader: uncompressed buffer input can be parsed without explicitly specifying compression as None
- PR #684 Make RMM a submodule
- PR #718 Ensure sum, product, min, max methods pandas compatibility on empty datasets
- PR #720 Refactored Index classes to make them more Pandas-like, added CategoricalIndex
- PR #749 Improve to_arrow and from_arrow Pandas compatibility
- PR #766 Remove TravisCI references, remove unused variables from CMake, fix ARROW_VERSION in Cmake
- PR #773 Add build-args back to Dockerfile and handle dependencies based on environment yml file
- PR #781 Move thirdparty submodules to root and symlink in /cpp
- PR #843 Fix broken cudf/python API examples, add new methods to the API index

## Bug Fixes

- PR #569 CSV Reader: Fix days being off-by-one when parsing some dates
- PR #531 CSV Reader: Fix incorrect parsing of quoted numbers
- PR #465 Added templated C++ API for RMM to avoid explicit cast to `void**`
- PR #473 Added missing <random> include
- PR #478 CSV Reader: Add api support for auto column detection, header, mangle_dupe_cols, usecols
- PR #495 Updated README to correct where cffi pytest should be executed
- PR #501 Fix the intermittent segfault caused by the `thousands` and `compression` parameters in the csv reader
- PR #502 Simplify Dockerfile for local dev, eliminate old conda/pip envs
- PR #512 fix bug for `on` parameter in `DataFrame.merge` to allow for None or single column name
- PR #511 Updated python/cudf/bindings/join.pyx to fix cudf merge printing out dtypes
- PR #513 `.gitignore` tweaks
- PR #521 Add `assert_eq` function for testing
- PR #537 Fix CMAKE_CUDA_STANDARD_REQURIED typo in CMakeLists.txt
- PR #447 Fix silent failure in initializing DataFrame from generator
- PR #545 Temporarily disable csv reader thousands test to prevent segfault (test re-enabled in PR #501)
- PR #559 Fix Assertion error while using `applymap` to change the output dtype
- PR #575 Update `print_env.sh` script to better handle missing commands
- PR #612 Prevent an exception from occuring with true division on integer series.
- PR #630 Fix deprecation warning for `pd.core.common.is_categorical_dtype`
- PR #622 Fix Series.append() behaviour when appending values with different numeric dtype
- PR #603 Fix error while creating an empty column using None.
- PR #673 Fix array of strings not being caught in from_pandas
- PR #644 Fix return type and column support of dataframe.quantile()
- PR #634 Fix create `DataFrame.from_pandas()` with numeric column names
- PR #654 Add resolution check for GDF_TIMESTAMP in Join
- PR #648 Enforce one-to-one copy required when using `numba>=0.42.0`
- PR #645 Fix cmake build type handling not setting debug options when CMAKE_BUILD_TYPE=="Debug"
- PR #669 Fix GIL deadlock when launching multiple python threads that make Cython calls
- PR #665 Reworked the hash map to add a way to report the destination partition for a key
- PR #670 CMAKE: Fix env include path taking precedence over libcudf source headers
- PR #674 Check for gdf supported column types
- PR #677 Fix 'gdf_csv_test_Dates' gtest failure due to missing nrows parameter
- PR #604 Fix the parsing errors while reading a csv file using `sep` instead of `delimiter`.
- PR #686 Fix converting nulls to NaT values when converting Series to Pandas/Numpy
- PR #689 CSV Reader: Fix behavior with skiprows+header to match pandas implementation
- PR #691 Fixes Join on empty input DFs
- PR #706 CSV Reader: Fix broken dtype inference when whitespace is in data
- PR #717 CSV reader: fix behavior when parsing a csv file with no data rows
- PR #724 CSV Reader: fix build issue due to parameter type mismatch in a std::max call
- PR #734 Prevents reading undefined memory in gpu_expand_mask_bits numba kernel
- PR #747 CSV Reader: fix an issue where CUDA allocations fail with some large input files
- PR #750 Fix race condition for handling NVStrings in CMake
- PR #719 Fix merge column ordering
- PR #770 Fix issue where RMM submodule pointed to wrong branch and pin other to correct branches
- PR #778 Fix hard coded ABI off setting
- PR #784 Update RMM submodule commit-ish and pip paths
- PR #794 Update `rmm::exec_policy` usage to fix segmentation faults when used as temprory allocator.
- PR #800 Point git submodules to branches of forks instead of exact commits


# cuDF 0.4.0 (05 Dec 2018)

## New Features

- PR #398 add pandas-compatible `DataFrame.shape()` and `Series.shape()`
- PR #394 New documentation feature "10 Minutes to cuDF"
- PR #361 CSV Reader: Add support for strings with delimiters

## Improvements

 - PR #436 Improvements for type_dispatcher and wrapper structs
 - PR #429 Add CHANGELOG.md (this file)
 - PR #266 use faster CUDA-accelerated DataFrame column/Series concatenation.
 - PR #379 new C++ `type_dispatcher` reduces code complexity in supporting many data types.
 - PR #349 Improve performance for creating columns from memoryview objects
 - PR #445 Update reductions to use type_dispatcher. Adds integer types support to sum_of_squares.
 - PR #448 Improve installation instructions in README.md
 - PR #456 Change default CMake build to Release, and added option for disabling compilation of tests

## Bug Fixes

 - PR #444 Fix csv_test CUDA too many resources requested fail.
 - PR #396 added missing output buffer in validity tests for groupbys.
 - PR #408 Dockerfile updates for source reorganization
 - PR #437 Add cffi to Dockerfile conda env, fixes "cannot import name 'librmm'"
 - PR #417 Fix `map_test` failure with CUDA 10
 - PR #414 Fix CMake installation include file paths
 - PR #418 Properly cast string dtypes to programmatic dtypes when instantiating columns
 - PR #427 Fix and tests for Concatenation illegal memory access with nulls


# cuDF 0.3.0 (23 Nov 2018)

## New Features

 - PR #336 CSV Reader string support

## Improvements

 - PR #354 source code refactored for better organization. CMake build system overhaul. Beginning of transition to Cython bindings.
 - PR #290 Add support for typecasting to/from datetime dtype
 - PR #323 Add handling pyarrow boolean arrays in input/out, add tests
 - PR #325 GDF_VALIDITY_UNSUPPORTED now returned for algorithms that don't support non-empty valid bitmasks
 - PR #381 Faster InputTooLarge Join test completes in ms rather than minutes.
 - PR #373 .gitignore improvements
 - PR #367 Doc cleanup & examples for DataFrame methods
 - PR #333 Add Rapids Memory Manager documentation
 - PR #321 Rapids Memory Manager adds file/line location logging and convenience macros
 - PR #334 Implement DataFrame `__copy__` and `__deepcopy__`
 - PR #271 Add NVTX ranges to pygdf
 - PR #311 Document system requirements for conda install

## Bug Fixes

 - PR #337 Retain index on `scale()` function
 - PR #344 Fix test failure due to PyArrow 0.11 Boolean handling
 - PR #364 Remove noexcept from managed_allocator;  CMakeLists fix for NVstrings
 - PR #357 Fix bug that made all series be considered booleans for indexing
 - PR #351 replace conda env configuration for developers
 - PRs #346 #360 Fix CSV reading of negative numbers
 - PR #342 Fix CMake to use conda-installed nvstrings
 - PR #341 Preserve categorical dtype after groupby aggregations
 - PR #315 ReadTheDocs build update to fix missing libcuda.so
 - PR #320 FIX out-of-bounds access error in reductions.cu
 - PR #319 Fix out-of-bounds memory access in libcudf count_valid_bits
 - PR #303 Fix printing empty dataframe


# cuDF 0.2.0 and cuDF 0.1.0

These were initial releases of cuDF based on previously separate pyGDF and libGDF libraries.<|MERGE_RESOLUTION|>--- conflicted
+++ resolved
@@ -93,11 +93,8 @@
 - PR #4191 Porting sort.pyx to use new libcudf APIs
 - PR #4196 reduce CHANGELOG.md merge conflicts
 - PR #4197 Added notebook testing to gpuCI gpu build
-<<<<<<< HEAD
+- PR #4225 Remove stale notebooks
 - PR #4223 Fix a few of the Cython warnings
-=======
-- PR #4225 Remove stale notebooks
->>>>>>> 87a9e49d
 
 ## Bug Fixes
 
@@ -148,12 +145,9 @@
 - PR #4192 Parquet writer: fix OOB read when computing string hash
 - PR #4201 Fix java window tests
 - PR #4199 Fix potential race condition in memcpy_block
-<<<<<<< HEAD
-- PR #4222 Fix no-return compile error in binop-null-test
-=======
 - PR #4215 Fix performance regression in strings::detail::concatenate
 - PR #4214 Alter ValueError exception for GPU accelerated Parquet writer to properly report `categorical` columns are not supported.
->>>>>>> 87a9e49d
+- PR #4222 Fix no-return compile error in binop-null-test
 
 
 # cuDF 0.12.0 (04 Feb 2020)
