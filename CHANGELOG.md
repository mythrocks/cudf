# cuDF 0.11.0 (Date TBD)

## New Features

- PR #2930 JSON Reader: Support ARROW_RANDOM_FILE input
- PR #2987 Add `inplace` arg to `DataFrame.reset_index` and `Series`

## Improvements

- PR #2904 Move gpu decompressors to cudf::io namespace
- PR #2977 Moved old C++ test utilities to legacy directory.
- PR #2965 Fix slow orc reader perf with large uncompressed blocks
<<<<<<< HEAD
- PR #2988 Removing GIS functionality (now part of cuSpatial library)
=======
- PR #2995 Move JIT type utilities to legacy directory
- PR #2927 Add ``Table`` and ``TableView`` extension classes that wrap legacy cudf::table
- PR #3005 Renames `cudf::exp` namespace to `cudf::experimental`
- PR #3008 Make safe versions of `is_null` and `is_valid` in `column_device_view`
- PR #3014 Snappy decompression optimizations
- PR #2996 IO Readers: Replace `cuio::device_buffer` with `rmm::device_buffer`
>>>>>>> e97b446b

## Bug Fixes


# cuDF 0.10.0 (Date TBD)

## New Features

- PR #2423 Added `groupby.quantile()`
- PR #2522 Add Java bindings for NVStrings backed upper and lower case mutators
- PR #2605 Added Sort based groupby in libcudf
- PR #2607 Add Java bindings for parsing JSON
- PR #2629 Add dropna= parameter to groupby
- PR #2585 ORC & Parquet Readers: Remove millisecond timestamp restriction
- PR #2507 Add GPU-accelerated ORC Writer
- PR #2559 Add Series.tolist()
- PR #2653 Add Java bindings for rolling window operations
- PR #2480 Merge `custreamz` codebase into `cudf` repo
- PR #2674 Add __contains__ for Index/Series/Column
- PR #2635 Add support to read from remote and cloud sources like s3, gcs, hdfs
- PR #2722 Add Java bindings for NVTX ranges
- PR #2702 Add make_bool to dataset generation functions
- PR #2394 Move `rapidsai/custrings` into `cudf`
- PR #2734 Final sync of custrings source into cudf
- PR #2724 Add libcudf support for __contains__
- PR #2777 Add python bindings for porter stemmer measure functionality
- PR #2781 Add issorted to is_monotonic
- PR #2685 Add cudf::scatter_to_tables and cython binding
- PR #2743 Add Java bindings for NVStrings timestamp2long as part of String ColumnVector casting
- PR #2785 Add nvstrings Python docs
- PR #2786 Add benchmarks option to root build.sh
- PR #2802 Add `cudf::repeat()` and `cudf.Series.repeat()`
- PR #2773 Add Fisher's unbiased kurtosis and skew for Series/DataFrame
- PR #2748 Parquet Reader: Add option to specify loading of PANDAS index
- PR #2807 Add scatter_by_map to DataFrame python API
- PR #2836 Add nvstrings.code_points method
- PR #2844 Add Series/DataFrame notnull
- PR #2858 Add GTest type list utilities
- PR #2870 Add support for grouping by Series of arbitrary length
- PR #2719 Series covariance and Pearson correlation
- PR #2207 Beginning of libcudf overhaul: introduce new column and table types
- PR #2869 Add `cudf.CategoricalDtype`
- PR #2838 CSV Reader: Support ARROW_RANDOM_FILE input
- PR #2655 CuPy-based Series and Dataframe .values property
- PR #2803 Added `edit_distance_matrix()` function to calculate pairwise edit distance for each string on a given nvstrings object.
- PR #2811 Start of cudf strings column work based on 2207
- PR #2872 Add Java pinned memory pool allocator
- PR #2969 Add findAndReplaceAll to ColumnVector
- PR #2814 Add Datetimeindex.weekday
- PR #2999 Add timestamp conversion support for string categories
- PR #2918 Add cudf::column timestamp wrapper types

## Improvements

- PR #2578 Update legacy_groupby to use libcudf group_by_without_aggregation
- PR #2581 Removed `managed` allocator from hash map classes.
- PR #2571 Remove unnecessary managed memory from gdf_column_concat
- PR #2648 Cython/Python reorg
- PR #2588 Update Series.append documentation
- PR #2632 Replace dask-cudf set_index code with upstream
- PR #2682 Add cudf.set_allocator() function for easier allocator init
- PR #2642 Improve null printing and testing
- PR #2747 Add missing Cython headers / cudftestutil lib to conda package for cuspatial build
- PR #2706 Compute CSV format in device code to speedup performance
- PR #2673 Add support for np.longlong type
- PR #2703 move dask serialization dispatch into cudf
- PR #2728 Add YYMMDD to version tag for nightly conda packages
- PR #2729 Handle file-handle input in to_csv
- PR #2741 CSV Reader: Move kernel functions into its own file
- PR #2766 Improve nvstrings python cmake flexibility
- PR #2756 Add out_time_unit option to csv reader, support timestamp resolutions
- PR #2771 Stopgap alias for to_gpu_matrix()
- PR #2783 Support mapping input columns to function arguments in apply kernels
- PR #2645 libcudf unique_count for Series.nunique
- PR #2817 Dask-cudf: `read_parquet` support for remote filesystems
- PR #2823 improve java data movement debugging
- PR #2806 CSV Reader: Clean-up row offset operations
- PR #2640 Add dask wait/persist exmaple to 10 minute guide
- PR #2828 Optimizations of kernel launch configuration for `DataFrame.apply_rows` and `DataFrame.apply_chunks`
- PR #2831 Add `column` argument to `DataFrame.drop`
- PR #2775 Various optimizations to improve __getitem__ and __setitem__ performance
- PR #2810 cudf::allocate_like can optionally always allocate a mask.
- PR #2833 Parquet reader: align page data allocation sizes to 4-bytes to satisfy cuda-memcheck
- PR #2832 Using the new Python bindings for UCX
- PR #2856 Update group_split_cudf to use scatter_by_map
- PR #2890 Optionally keep serialized table data on the host.
- PR #2778 Doc: Updated and fixed some docstrings that were formatted incorrectly.
- PR #2830 Use YYMMDD tag in custreamz nightly build
- PR #2875 Java: Remove synchronized from register methods in MemoryCleaner
- PR #2887 Minor snappy decompression optimization
- PR #2899 Use new RMM API based on Cython
- PR #2788 Guide to Python UDFs
- PR #2919 Change java API to use operators in groupby namespace
- PR #2909 CSV Reader: Avoid row offsets host vector default init

## Bug Fixes

- PR #2584 ORC Reader: fix parsing of `DECIMAL` index positions
- PR #2619 Fix groupby serialization/deserialization
- PR #2614 Update Java version to match
- PR #2601 Fixes nlargest(1) issue in Series and Dataframe
- PR #2610 Fix a bug in index serialization (properly pass DeviceNDArray)
- PR #2621 Fixes the floordiv issue of not promoting float type when rhs is 0
- PR #2611 Types Test: fix static casting from negative int to string
- PR #2618 IO Readers: Fix datasource memory map failure for multiple reads
- PR #2628 groupby_without_aggregation non-nullable input table produces non-nullable output
- PR #2615 fix string category partitioning in java API
- PR #2641 fix string category and timeunit concat in the java API
- PR #2649 Fix groupby issue resulting from column_empty bug
- PR #2658 Fix astype() for null categorical columns
- PR #2660 fix column string category and timeunit concat in the java API
- PR #2664 ORC reader: fix `skip_rows` larger than first stripe
- PR #2654 Allow Java gdfOrderBy to work with string categories
- PR #2669 AVRO reader: fix non-deterministic output
- PR #2668 Update Java bindings to specify timestamp units for ORC and Parquet readers
- PR #2679 AVRO reader: fix cuda errors when decoding compressed streams
- PR #2692 Add concatenation for data-frame with different headers (empty and non-empty)
- PR #2651 Remove nvidia driver installation from ci/cpu/build.sh
- PR #2697 Ensure csv reader sets datetime column time units
- PR #2698 Return RangeIndex from contiguous slice of RangeIndex
- PR #2672 Fix null and integer handling in round
- PR #2704 Parquet Reader: Fix crash when loading string column with nulls
- PR #2725 Fix Jitify issue with running on Turing using CUDA version < 10
- PR #2731 Fix building of benchmarks
- PR #2738 Fix java to find new NVStrings locations
- PR #2736 Pin Jitify branch to v0.10 version
- PR #2742 IO Readers: Fix possible silent failures when creating `NvStrings` instance
- PR #2753 Fix java quantile API calls
- PR #2762 Fix validity processing for time in java
- PR #2796 Fix handling string slicing and other nvstrings delegated methods with dask
- PR #2769 Fix link to API docs in README.md
- PR #2772 Handle multiindex pandas Series #2772
- PR #2749 Fix apply_rows/apply_chunks pessimistic null mask to use in_cols null masks only
- PR #2752 CSV Reader: Fix exception when there's no rows to process
- PR #2716 Added Exception for `StringMethods` in string methods
- PR #2787 Fix Broadcasting `None` to `cudf-series`
- PR #2794 Fix async race in NVCategory::get_value and get_value_bounds
- PR #2795 Fix java build/cast error
- PR #2496 Fix improper merge of two dataframes when names differ
- PR #2824 Fix issue with incorrect result when Numeric Series replace is called several times
- PR #2751 Replace value with null
- PR #2765 Fix Java inequality comparisons for string category
- PR #2818 Fix java join API to use new C++ join API
- PR #2841 Fix nvstrings.slice and slice_from for range (0,0)
- PR #2837 Fix join benchmark
- PR #2809 Add hash_df and group_split dispatch functions for dask
- PR #2843 Parquet reader: fix skip_rows when not aligned with page or row_group boundaries
- PR #2851 Deleted existing dask-cudf/record.txt
- PR #2854 Fix column creation from ephemeral objects exposing __cuda_array_interface__
- PR #2860 Fix boolean indexing when the result is a single row
- PR #2859 Fix tail method issue for string columns
- PR #2852 Fixed `cumsum()` and `cumprod()` on boolean series.
- PR #2865 DaskIO: Fix `read_csv` and `read_orc` when input is list of files
- PR #2750 Fixed casting values to cudf::bool8 so non-zero values always cast to true
- PR #2873 Fixed dask_cudf read_partition bug by generating ParquetDatasetPiece
- PR #2850 Fixes dask_cudf.read_parquet on partitioned datasets
- PR #2896 Properly handle `axis` string keywords in `concat`
- PR #2926 Update rounding algorithm to avoid using fmod
- PR #2968 Fix Java dependency loading when using NVTX
- PR #2963 Fix ORC writer uncompressed block indexing
- PR #2928 CSV Reader: Fix using `byte_range` for large datasets
- PR #2983 Fix sm_70+ race condition in gpu_unsnap
- PR #2964 ORC Writer: Segfault when writing mixed numeric and string columns
- PR #3007 Java: Remove unit test that frees RMM invalid pointer
- PR #3009 Fix orc reader RLEv2 patch position regression from PR #2507
- PR #3002 Fix CUDA invalid configuration errors reported after loading an ORC file without data
- PR #3038 Fix uninitialized stream parameter in device_table deleter

# cuDF 0.9.0 (21 Aug 2019)

## New Features

- PR #1993 Add CUDA-accelerated series aggregations: mean, var, std
- PR #2111 IO Readers: Support memory buffer, file-like object, and URL inputs
- PR #2012 Add `reindex()` to DataFrame and Series
- PR #2097 Add GPU-accelerated AVRO reader
- PR #2098 Support binary ops on DFs and Series with mismatched indices
- PR #2160 Merge `dask-cudf` codebase into `cudf` repo
- PR #2149 CSV Reader: Add `hex` dtype for explicit hexadecimal parsing
- PR #2156 Add `upper_bound()` and `lower_bound()` for libcudf tables and `searchsorted()` for cuDF Series
- PR #2158 CSV Reader: Support single, non-list/dict argument for `dtype`
- PR #2177 CSV Reader: Add `parse_dates` parameter for explicit date inference
- PR #1744 cudf::apply_boolean_mask and cudf::drop_nulls support for cudf::table inputs (multi-column)
- PR #2196 Add `DataFrame.dropna()`
- PR #2197 CSV Writer: add `chunksize` parameter for `to_csv`
- PR #2215 `type_dispatcher` benchmark
- PR #2179 Add Java quantiles
- PR #2157 Add __array_function__ to DataFrame and Series
- PR #2212 Java support for ORC reader
- PR #2224 Add DataFrame isna, isnull, notna functions
- PR #2236 Add Series.drop_duplicates
- PR #2105 Add hash-based join benchmark
- PR #2316 Add unique, nunique, and value_counts for datetime columns
- PR #2337 Add Java support for slicing a ColumnVector
- PR #2049 Add cudf::merge (sorted merge)
- PR #2368 Full cudf+dask Parquet Support
- PR #2380 New cudf::is_sorted checks whether cudf::table is sorted
- PR #2356 Java column vector standard deviation support
- PR #2221 MultiIndex full indexing - Support iloc and wildcards for loc
- PR #2429 Java support for getting length of strings in a ColumnVector
- PR #2415 Add `value_counts` for series of any type
- PR #2446 Add __array_function__ for index
- PR #2437 ORC reader: Add 'use_np_dtypes' option
- PR #2382 Add CategoricalAccessor add, remove, rename, and ordering methods
- PR #2464 Native implement `__cuda_array_interface__` for Series/Index/Column objects
- PR #2425 Rolling window now accepts array-based user-defined functions
- PR #2442 Add __setitem__
- PR #2449 Java support for getting byte count of strings in a ColumnVector
- PR #2492 Add groupby.size() method
- PR #2358 Add cudf::nans_to_nulls: convert floating point column into bitmask
- PR #2489 Add drop argument to set_index
- PR #2491 Add Java bindings for ORC reader 'use_np_dtypes' option
- PR #2213 Support s/ms/us/ns DatetimeColumn time unit resolutions
- PR #2536 Add _constructor properties to Series and DataFrame

## Improvements

- PR #2103 Move old `column` and `bitmask` files into `legacy/` directory
- PR #2109 added name to Python column classes
- PR #1947 Cleanup serialization code
- PR #2125 More aggregate in java API
- PR #2127 Add in java Scalar tests
- PR #2088 Refactor of Python groupby code
- PR #2130 Java serialization and deserialization of tables.
- PR #2131 Chunk rows logic added to csv_writer
- PR #2129 Add functions in the Java API to support nullable column filtering
- PR #2165 made changes to get_dummies api for it to be available in MethodCache
- PR #2171 Add CodeCov integration, fix doc version, make --skip-tests work when invoking with source
- PR #2184 handle remote orc files for dask-cudf
- PR #2186 Add `getitem` and `getattr` style access to Rolling objects
- PR #2168 Use cudf.Column for CategoricalColumn's categories instead of a tuple
- PR #2193 DOC: cudf::type_dispatcher documentation for specializing dispatched functors
- PR #2199 Better java support for appending strings
- PR #2176 Added column dtype support for datetime, int8, int16 to csv_writer
- PR #2209 Matching `get_dummies` & `select_dtypes` behavior to pandas
- PR #2217 Updated Java bindings to use the new groupby API
- PR #2214 DOC: Update doc instructions to build/install `cudf` and `dask-cudf`
- PR #2220 Update Java bindings for reduction rename
- PR #2232 Move CodeCov upload from build script to Jenkins
- PR #2225 refactor to use libcudf for gathering columns in dataframes
- PR #2293 Improve join performance (faster compute_join_output_size)
- PR #2300 Create separate dask codeowners for dask-cudf codebase
- PR #2304 gdf_group_by_without_aggregations returns gdf_column
- PR #2309 Java readers: remove redundant copy of result pointers
- PR #2307 Add `black` and `isort` to style checker script
- PR #2345 Restore removal of old groupby implementation
- PR #2342 Improve `astype()` to operate all ways
- PR #2329 using libcudf cudf::copy for column deep copy
- PR #2344 DOC: docs on code formatting for contributors
- PR #2376 Add inoperative axis= and win_type= arguments to Rolling()
- PR #2378 remove dask for (de-)serialization of cudf objects
- PR #2353 Bump Arrow and Dask versions
- PR #2377 Replace `standard_python_slice` with just `slice.indices()`
- PR #2373 cudf.DataFrame enchancements & Series.values support
- PR #2392 Remove dlpack submodule; make cuDF's Cython API externally accessible
- PR #2430 Updated Java bindings to use the new unary API
- PR #2406 Moved all existing `table` related files to a `legacy/` directory
- PR #2350 Performance related changes to get_dummies
- PR #2420 Remove `cudautils.astype` and replace with `typecast.apply_cast`
- PR #2456 Small improvement to typecast utility
- PR #2458 Fix handling of thirdparty packages in `isort` config
- PR #2459 IO Readers: Consolidate all readers to use `datasource` class
- PR #2475 Exposed type_dispatcher.hpp, nvcategory_util.hpp and wrapper_types.hpp in the include folder
- PR #2484 Enabled building libcudf as a static library
- PR #2453 Streamline CUDA_REL environment variable
- PR #2483 Bundle Boost filesystem dependency in the Java jar
- PR #2486 Java API hash functions
- PR #2481 Adds the ignore_null_keys option to the java api
- PR #2490 Java api: support multiple aggregates for the same column
- PR #2510 Java api: uses table based apply_boolean_mask
- PR #2432 Use pandas formatting for console, html, and latex output
- PR #2573 Bump numba version to 0.45.1
- PR #2606 Fix references to notebooks-contrib

## Bug Fixes

- PR #2086 Fixed quantile api behavior mismatch in series & dataframe
- PR #2128 Add offset param to host buffer readers in java API.
- PR #2145 Work around binops validity checks for java
- PR #2146 Work around unary_math validity checks for java
- PR #2151 Fixes bug in cudf::copy_range where null_count was invalid
- PR #2139 matching to pandas describe behavior & fixing nan values issue
- PR #2161 Implicitly convert unsigned to signed integer types in binops
- PR #2154 CSV Reader: Fix bools misdetected as strings dtype
- PR #2178 Fix bug in rolling bindings where a view of an ephemeral column was being taken
- PR #2180 Fix issue with isort reordering `importorskip` below imports depending on them
- PR #2187 fix to honor dtype when numpy arrays are passed to columnops.as_column
- PR #2190 Fix issue in astype conversion of string column to 'str'
- PR #2208 Fix issue with calling `head()` on one row dataframe
- PR #2229 Propagate exceptions from Cython cdef functions
- PR #2234 Fix issue with local build script not properly building
- PR #2223 Fix CUDA invalid configuration errors reported after loading small compressed ORC files
- PR #2162 Setting is_unique and is_monotonic-related attributes
- PR #2244 Fix ORC RLEv2 delta mode decoding with nonzero residual delta width
- PR #2297 Work around `var/std` unsupported only at debug build
- PR #2302 Fixed java serialization corner case
- PR #2355 Handle float16 in binary operations
- PR #2311 Fix copy behaviour for GenericIndex
- PR #2349 Fix issues with String filter in java API
- PR #2323 Fix groupby on categoricals
- PR #2328 Ensure order is preserved in CategoricalAccessor._set_categories
- PR #2202 Fix issue with unary ops mishandling empty input
- PR #2326 Fix for bug in DLPack when reading multiple columns
- PR #2324 Fix cudf Docker build
- PR #2325 Fix ORC RLEv2 patched base mode decoding with nonzero patch width
- PR #2235 Fix get_dummies to be compatible with dask
- PR #2332 Zero initialize gdf_dtype_extra_info
- PR #2355 Handle float16 in binary operations
- PR #2360 Fix missing dtype handling in cudf.Series & columnops.as_column
- PR #2364 Fix quantile api and other trivial issues around it
- PR #2361 Fixed issue with `codes` of CategoricalIndex
- PR #2357 Fixed inconsistent type of index created with from_pandas vs direct construction
- PR #2389 Fixed Rolling __getattr__ and __getitem__ for offset based windows
- PR #2402 Fixed bug in valid mask computation in cudf::copy_if (apply_boolean_mask)
- PR #2401 Fix to a scalar datetime(of type Days) issue
- PR #2386 Correctly allocate output valids in groupby
- PR #2411 Fixed failures on binary op on single element string column
- PR #2422 Fix Pandas logical binary operation incompatibilites
- PR #2447 Fix CodeCov posting build statuses temporarily
- PR #2450 Fix erroneous null handling in `cudf.DataFrame`'s `apply_rows`
- PR #2470 Fix issues with empty strings and string categories (Java)
- PR #2471 Fix String Column Validity.
- PR #2481 Fix java validity buffer serialization
- PR #2485 Updated bytes calculation to use size_t to avoid overflow in column concat
- PR #2461 Fix groupby multiple aggregations same column
- PR #2514 Fix cudf::drop_nulls threshold handling in Cython
- PR #2516 Fix utilities include paths and meta.yaml header paths
- PR #2517 Fix device memory leak in to_dlpack tensor deleter
- PR #2431 Fix local build generated file ownerships
- PR #2511 Added import of orc, refactored exception handlers to not squash fatal exceptions
- PR #2527 Fix index and column input handling in dask_cudf read_parquet
- PR #2466 Fix `dataframe.query` returning null rows erroneously
- PR #2548 Orc reader: fix non-deterministic data decoding at chunk boundaries
- PR #2557 fix cudautils import in string.py
- PR #2521 Fix casting datetimes from/to the same resolution
- PR #2545 Fix MultiIndexes with datetime levels
- PR #2560 Remove duplicate `dlpack` definition in conda recipe
- PR #2567 Fix ColumnVector.fromScalar issues while dealing with null scalars
- PR #2565 Orc reader: fix incorrect data decoding of int64 data types
- PR #2577 Fix search benchmark compilation error by adding necessary header
- PR #2604 Fix a bug in copying.pyx:_normalize_types that upcasted int32 to int64


# cuDF 0.8.0 (27 June 2019)

## New Features

- PR #1524 Add GPU-accelerated JSON Lines parser with limited feature set
- PR #1569 Add support for Json objects to the JSON Lines reader
- PR #1622 Add Series.loc
- PR #1654 Add cudf::apply_boolean_mask: faster replacement for gdf_apply_stencil
- PR #1487 cython gather/scatter
- PR #1310 Implemented the slice/split functionality.
- PR #1630 Add Python layer to the GPU-accelerated JSON reader
- PR #1745 Add rounding of numeric columns via Numba
- PR #1772 JSON reader: add support for BytesIO and StringIO input
- PR #1527 Support GDF_BOOL8 in readers and writers
- PR #1819 Logical operators (AND, OR, NOT) for libcudf and cuDF
- PR #1813 ORC Reader: Add support for stripe selection
- PR #1828 JSON Reader: add suport for bool8 columns
- PR #1833 Add column iterator with/without nulls
- PR #1665 Add the point-in-polygon GIS function
- PR #1863 Series and Dataframe methods for all and any
- PR #1908 cudf::copy_range and cudf::fill for copying/assigning an index or range to a constant
- PR #1921 Add additional formats for typecasting to/from strings
- PR #1807 Add Series.dropna()
- PR #1987 Allow user defined functions in the form of ptx code to be passed to binops
- PR #1948 Add operator functions like `Series.add()` to DataFrame and Series
- PR #1954 Add skip test argument to GPU build script
- PR #2018 Add bindings for new groupby C++ API
- PR #1984 Add rolling window operations Series.rolling() and DataFrame.rolling()
- PR #1542 Python method and bindings for to_csv
- PR #1995 Add Java API
- PR #1998 Add google benchmark to cudf
- PR #1845 Add cudf::drop_duplicates, DataFrame.drop_duplicates
- PR #1652 Added `Series.where()` feature
- PR #2074 Java Aggregates, logical ops, and better RMM support
- PR #2140 Add a `cudf::transform` function
- PR #2068 Concatenation of different typed columns

## Improvements

- PR #1538 Replacing LesserRTTI with inequality_comparator
- PR #1703 C++: Added non-aggregating `insert` to `concurrent_unordered_map` with specializations to store pairs with a single atomicCAS when possible.
- PR #1422 C++: Added a RAII wrapper for CUDA streams
- PR #1701 Added `unique` method for stringColumns
- PR #1713 Add documentation for Dask-XGBoost
- PR #1666 CSV Reader: Improve performance for files with large number of columns
- PR #1725 Enable the ability to use a single column groupby as its own index
- PR #1759 Add an example showing simultaneous rolling averages to `apply_grouped` documentation
- PR #1746 C++: Remove unused code: `windowed_ops.cu`, `sorting.cu`, `hash_ops.cu`
- PR #1748 C++: Add `bool` nullability flag to `device_table` row operators
- PR #1764 Improve Numerical column: `mean_var` and `mean`
- PR #1767 Speed up Python unit tests
- PR #1770 Added build.sh script, updated CI scripts and documentation
- PR #1739 ORC Reader: Add more pytest coverage
- PR #1696 Added null support in `Series.replace()`.
- PR #1390 Added some basic utility functions for `gdf_column`'s
- PR #1791 Added general column comparison code for testing
- PR #1795 Add printing of git submodule info to `print_env.sh`
- PR #1796 Removing old sort based group by code and gdf_filter
- PR #1811 Added funtions for copying/allocating `cudf::table`s
- PR #1838 Improve columnops.column_empty so that it returns typed columns instead of a generic Column
- PR #1890 Add utils.get_dummies- a pandas-like wrapper around one_hot-encoding
- PR #1823 CSV Reader: default the column type to string for empty dataframes
- PR #1827 Create bindings for scalar-vector binops, and update one_hot_encoding to use them
- PR #1817 Operators now support different sized dataframes as long as they don't share different sized columns
- PR #1855 Transition replace_nulls to new C++ API and update corresponding Cython/Python code
- PR #1858 Add `std::initializer_list` constructor to `column_wrapper`
- PR #1846 C++ type-erased gdf_equal_columns test util; fix gdf_equal_columns logic error
- PR #1390 Added some basic utility functions for `gdf_column`s
- PR #1391 Tidy up bit-resolution-operation and bitmask class code
- PR #1882 Add iloc functionality to MultiIndex dataframes
- PR #1884 Rolling windows: general enhancements and better coverage for unit tests
- PR #1886 support GDF_STRING_CATEGORY columns in apply_boolean_mask, drop_nulls and other libcudf functions
- PR #1896 Improve performance of groupby with levels specified in dask-cudf
- PR #1915 Improve iloc performance for non-contiguous row selection
- PR #1859 Convert read_json into a C++ API
- PR #1919 Rename libcudf namespace gdf to namespace cudf
- PR #1850 Support left_on and right_on for DataFrame merge operator
- PR #1930 Specialize constructor for `cudf::bool8` to cast argument to `bool`
- PR #1938 Add default constructor for `column_wrapper`
- PR #1930 Specialize constructor for `cudf::bool8` to cast argument to `bool`
- PR #1952 consolidate libcudf public API headers in include/cudf
- PR #1949 Improved selection with boolmask using libcudf `apply_boolean_mask`
- PR #1956 Add support for nulls in `query()`
- PR #1973 Update `std::tuple` to `std::pair` in top-most libcudf APIs and C++ transition guide
- PR #1981 Convert read_csv into a C++ API
- PR #1868 ORC Reader: Support row index for speed up on small/medium datasets
- PR #1964 Added support for list-like types in Series.str.cat
- PR #2005 Use HTML5 details tag in bug report issue template
- PR #2003 Removed few redundant unit-tests from test_string.py::test_string_cat
- PR #1944 Groupby design improvements
- PR #2017 Convert `read_orc()` into a C++ API
- PR #2011 Convert `read_parquet()` into a C++ API
- PR #1756 Add documentation "10 Minutes to cuDF and dask_cuDF"
- PR #2034 Adding support for string columns concatenation using "add" binary operator
- PR #2042 Replace old "10 Minutes" guide with new guide for docs build process
- PR #2036 Make library of common test utils to speed up tests compilation
- PR #2022 Facilitating get_dummies to be a high level api too
- PR #2050 Namespace IO readers and add back free-form `read_xxx` functions
- PR #2104 Add a functional ``sort=`` keyword argument to groupby
- PR #2108 Add `find_and_replace` for StringColumn for replacing single values
- PR #1803 cuDF/CuPy interoperability documentation

## Bug Fixes

- PR #1465 Fix for test_orc.py and test_sparse_df.py test failures
- PR #1583 Fix underlying issue in `as_index()` that was causing `Series.quantile()` to fail
- PR #1680 Add errors= keyword to drop() to fix cudf-dask bug
- PR #1651 Fix `query` function on empty dataframe
- PR #1616 Fix CategoricalColumn to access categories by index instead of iteration
- PR #1660 Fix bug in `loc` when indexing with a column name (a string)
- PR #1683 ORC reader: fix timestamp conversion to UTC
- PR #1613 Improve CategoricalColumn.fillna(-1) performance
- PR #1642 Fix failure of CSV_TEST gdf_csv_test.SkiprowsNrows on multiuser systems
- PR #1709 Fix handling of `datetime64[ms]` in `dataframe.select_dtypes`
- PR #1704 CSV Reader: Add support for the plus sign in number fields
- PR #1687 CSV reader: return an empty dataframe for zero size input
- PR #1757 Concatenating columns with null columns
- PR #1755 Add col_level keyword argument to melt
- PR #1758 Fix df.set_index() when setting index from an empty column
- PR #1749 ORC reader: fix long strings of NULL values resulting in incorrect data
- PR #1742 Parquet Reader: Fix index column name to match PANDAS compat
- PR #1782 Update libcudf doc version
- PR #1783 Update conda dependencies
- PR #1786 Maintain the original series name in series.unique output
- PR #1760 CSV Reader: fix segfault when dtype list only includes columns from usecols list
- PR #1831 build.sh: Assuming python is in PATH instead of using PYTHON env var
- PR #1839 Raise an error instead of segfaulting when transposing a DataFrame with StringColumns
- PR #1840 Retain index correctly during merge left_on right_on
- PR #1825 cuDF: Multiaggregation Groupby Failures
- PR #1789 CSV Reader: Fix missing support for specifying `int8` and `int16` dtypes
- PR #1857 Cython Bindings: Handle `bool` columns while calling `column_view_from_NDArrays`
- PR #1849 Allow DataFrame support methods to pass arguments to the methods
- PR #1847 Fixed #1375 by moving the nvstring check into the wrapper function
- PR #1864 Fixing cudf reduction for POWER platform
- PR #1869 Parquet reader: fix Dask timestamps not matching with Pandas (convert to milliseconds)
- PR #1876 add dtype=bool for `any`, `all` to treat integer column correctly
- PR #1875 CSV reader: take NaN values into account in dtype detection
- PR #1873 Add column dtype checking for the all/any methods
- PR #1902 Bug with string iteration in _apply_basic_agg
- PR #1887 Fix for initialization issue in pq_read_arg,orc_read_arg
- PR #1867 JSON reader: add support for null/empty fields, including the 'null' literal
- PR #1891 Fix bug #1750 in string column comparison
- PR #1909 Support of `to_pandas()` of boolean series with null values
- PR #1923 Use prefix removal when two aggs are called on a SeriesGroupBy
- PR #1914 Zero initialize gdf_column local variables
- PR #1959 Add support for comparing boolean Series to scalar
- PR #1966 Ignore index fix in series append
- PR #1967 Compute index __sizeof__ only once for DataFrame __sizeof__
- PR #1977 Support CUDA installation in default system directories
- PR #1982 Fixes incorrect index name after join operation
- PR #1985 Implement `GDF_PYMOD`, a special modulo that follows python's sign rules
- PR #1991 Parquet reader: fix decoding of NULLs
- PR #1990 Fixes a rendering bug in the `apply_grouped` documentation
- PR #1978 Fix for values being filled in an empty dataframe
- PR #2001 Correctly create MultiColumn from Pandas MultiColumn
- PR #2006 Handle empty dataframe groupby construction for dask
- PR #1965 Parquet Reader: Fix duplicate index column when it's already in `use_cols`
- PR #2033 Add pip to conda environment files to fix warning
- PR #2028 CSV Reader: Fix reading of uncompressed files without a recognized file extension
- PR #2073 Fix an issue when gathering columns with NVCategory and nulls
- PR #2053 cudf::apply_boolean_mask return empty column for empty boolean mask
- PR #2066 exclude `IteratorTest.mean_var_output` test from debug build
- PR #2069 Fix JNI code to use read_csv and read_parquet APIs
- PR #2071 Fix bug with unfound transitive dependencies for GTests in Ubuntu 18.04
- PR #2089 Configure Sphinx to render params correctly
- PR #2091 Fix another bug with unfound transitive dependencies for `cudftestutils` in Ubuntu 18.04
- PR #2115 Just apply `--disable-new-dtags` instead of trying to define all the transitive dependencies
- PR #2106 Fix errors in JitCache tests caused by sharing of device memory between processes
- PR #2120 Fix errors in JitCache tests caused by running multiple threads on the same data
- PR #2102 Fix memory leak in groupby
- PR #2113 fixed typo in to_csv code example


# cudf 0.7.2 (16 May 2019)

## New Features

- PR #1735 Added overload for atomicAdd on int64. Streamlined implementation of custom atomic overloads.
- PR #1741 Add MultiIndex concatenation

## Bug Fixes

- PR #1718 Fix issue with SeriesGroupBy MultiIndex in dask-cudf
- PR #1734 Python: fix performance regression for groupby count() aggregations
- PR #1768 Cython: fix handling read only schema buffers in gpuarrow reader


# cudf 0.7.1 (11 May 2019)

## New Features

- PR #1702 Lazy load MultiIndex to return groupby performance to near optimal.

## Bug Fixes

- PR #1708 Fix handling of `datetime64[ms]` in `dataframe.select_dtypes`


# cuDF 0.7.0 (10 May 2019)

## New Features

- PR #982 Implement gdf_group_by_without_aggregations and gdf_unique_indices functions
- PR #1142 Add `GDF_BOOL` column type
- PR #1194 Implement overloads for CUDA atomic operations
- PR #1292 Implemented Bitwise binary ops AND, OR, XOR (&, |, ^)
- PR #1235 Add GPU-accelerated Parquet Reader
- PR #1335 Added local_dict arg in `DataFrame.query()`.
- PR #1282 Add Series and DataFrame.describe()
- PR #1356 Rolling windows
- PR #1381 Add DataFrame._get_numeric_data
- PR #1388 Add CODEOWNERS file to auto-request reviews based on where changes are made
- PR #1396 Add DataFrame.drop method
- PR #1413 Add DataFrame.melt method
- PR #1412 Add DataFrame.pop()
- PR #1419 Initial CSV writer function
- PR #1441 Add Series level cumulative ops (cumsum, cummin, cummax, cumprod)
- PR #1420 Add script to build and test on a local gpuCI image
- PR #1440 Add DatetimeColumn.min(), DatetimeColumn.max()
- PR #1455 Add Series.Shift via Numba kernel
- PR #1441 Add Series level cumulative ops (cumsum, cummin, cummax, cumprod)
- PR #1461 Add Python coverage test to gpu build
- PR #1445 Parquet Reader: Add selective reading of rows and row group
- PR #1532 Parquet Reader: Add support for INT96 timestamps
- PR #1516 Add Series and DataFrame.ndim
- PR #1556 Add libcudf C++ transition guide
- PR #1466 Add GPU-accelerated ORC Reader
- PR #1565 Add build script for nightly doc builds
- PR #1508 Add Series isna, isnull, and notna
- PR #1456 Add Series.diff() via Numba kernel
- PR #1588 Add Index `astype` typecasting
- PR #1301 MultiIndex support
- PR #1599 Level keyword supported in groupby
- PR #929 Add support operations to dataframe
- PR #1609 Groupby accept list of Series
- PR #1658 Support `group_keys=True` keyword in groupby method

## Improvements

- PR #1531 Refactor closures as private functions in gpuarrow
- PR #1404 Parquet reader page data decoding speedup
- PR #1076 Use `type_dispatcher` in join, quantiles, filter, segmented sort, radix sort and hash_groupby
- PR #1202 Simplify README.md
- PR #1149 CSV Reader: Change convertStrToValue() functions to `__device__` only
- PR #1238 Improve performance of the CUDA trie used in the CSV reader
- PR #1245 Use file cache for JIT kernels
- PR #1278 Update CONTRIBUTING for new conda environment yml naming conventions
- PR #1163 Refactored UnaryOps. Reduced API to two functions: `gdf_unary_math` and `gdf_cast`. Added `abs`, `-`, and `~` ops. Changed bindings to Cython
- PR #1284 Update docs version
- PR #1287 add exclude argument to cudf.select_dtype function
- PR #1286 Refactor some of the CSV Reader kernels into generic utility functions
- PR #1291 fillna in `Series.to_gpu_array()` and `Series.to_array()` can accept the scalar too now.
- PR #1005 generic `reduction` and `scan` support
- PR #1349 Replace modernGPU sort join with thrust.
- PR #1363 Add a dataframe.mean(...) that raises NotImplementedError to satisfy `dask.dataframe.utils.is_dataframe_like`
- PR #1319 CSV Reader: Use column wrapper for gdf_column output alloc/dealloc
- PR #1376 Change series quantile default to linear
- PR #1399 Replace CFFI bindings for NVTX functions with Cython bindings
- PR #1389 Refactored `set_null_count()`
- PR #1386 Added macros `GDF_TRY()`, `CUDF_TRY()` and `ASSERT_CUDF_SUCCEEDED()`
- PR #1435 Rework CMake and conda recipes to depend on installed libraries
- PR #1391 Tidy up bit-resolution-operation and bitmask class code
- PR #1439 Add cmake variable to enable compiling CUDA code with -lineinfo
- PR #1462 Add ability to read parquet files from arrow::io::RandomAccessFile
- PR #1453 Convert CSV Reader CFFI to Cython
- PR #1479 Convert Parquet Reader CFFI to Cython
- PR #1397 Add a utility function for producing an overflow-safe kernel launch grid configuration
- PR #1382 Add GPU parsing of nested brackets to cuIO parsing utilities
- PR #1481 Add cudf::table constructor to allocate a set of `gdf_column`s
- PR #1484 Convert GroupBy CFFI to Cython
- PR #1463 Allow and default melt keyword argument var_name to be None
- PR #1486 Parquet Reader: Use device_buffer rather than device_ptr
- PR #1525 Add cudatoolkit conda dependency
- PR #1520 Renamed `src/dataframe` to `src/table` and moved `table.hpp`. Made `types.hpp` to be type declarations only.
- PR #1492 Convert transpose CFFI to Cython
- PR #1495 Convert binary and unary ops CFFI to Cython
- PR #1503 Convert sorting and hashing ops CFFI to Cython
- PR #1522 Use latest release version in update-version CI script
- PR #1533 Remove stale join CFFI, fix memory leaks in join Cython
- PR #1521 Added `row_bitmask` to compute bitmask for rows of a table. Merged `valids_ops.cu` and `bitmask_ops.cu`
- PR #1553 Overload `hash_row` to avoid using intial hash values. Updated `gdf_hash` to select between overloads
- PR #1585 Updated `cudf::table` to maintain own copy of wrapped `gdf_column*`s
- PR #1559 Add `except +` to all Cython function definitions to catch C++ exceptions properly
- PR #1617 `has_nulls` and `column_dtypes` for `cudf::table`
- PR #1590 Remove CFFI from the build / install process entirely
- PR #1536 Convert gpuarrow CFFI to Cython
- PR #1655 Add `Column._pointer` as a way to access underlying `gdf_column*` of a `Column`
- PR #1655 Update readme conda install instructions for cudf version 0.6 and 0.7


## Bug Fixes

- PR #1233 Fix dtypes issue while adding the column to `str` dataframe.
- PR #1254 CSV Reader: fix data type detection for floating-point numbers in scientific notation
- PR #1289 Fix looping over each value instead of each category in concatenation
- PR #1293 Fix Inaccurate error message in join.pyx
- PR #1308 Add atomicCAS overload for `int8_t`, `int16_t`
- PR #1317 Fix catch polymorphic exception by reference in ipc.cu
- PR #1325 Fix dtype of null bitmasks to int8
- PR #1326 Update build documentation to use -DCMAKE_CXX11_ABI=ON
- PR #1334 Add "na_position" argument to CategoricalColumn sort_by_values
- PR #1321 Fix out of bounds warning when checking Bzip2 header
- PR #1359 Add atomicAnd/Or/Xor for integers
- PR #1354 Fix `fillna()` behaviour when replacing values with different dtypes
- PR #1347 Fixed core dump issue while passing dict_dtypes without column names in `cudf.read_csv()`
- PR #1379 Fixed build failure caused due to error: 'col_dtype' may be used uninitialized
- PR #1392 Update cudf Dockerfile and package_versions.sh
- PR #1385 Added INT8 type to `_schema_to_dtype` for use in GpuArrowReader
- PR #1393 Fixed a bug in `gdf_count_nonzero_mask()` for the case of 0 bits to count
- PR #1395 Update CONTRIBUTING to use the environment variable CUDF_HOME
- PR #1416 Fix bug at gdf_quantile_exact and gdf_quantile_appox
- PR #1421 Fix remove creation of series multiple times during `add_column()`
- PR #1405 CSV Reader: Fix memory leaks on read_csv() failure
- PR #1328 Fix CategoricalColumn to_arrow() null mask
- PR #1433 Fix NVStrings/categories includes
- PR #1432 Update NVStrings to 0.7.* to coincide with 0.7 development
- PR #1483 Modify CSV reader to avoid cropping blank quoted characters in non-string fields
- PR #1446 Merge 1275 hotfix from master into branch-0.7
- PR #1447 Fix legacy groupby apply docstring
- PR #1451 Fix hash join estimated result size is not correct
- PR #1454 Fix local build script improperly change directory permissions
- PR #1490 Require Dask 1.1.0+ for `is_dataframe_like` test or skip otherwise.
- PR #1491 Use more specific directories & groups in CODEOWNERS
- PR #1497 Fix Thrust issue on CentOS caused by missing default constructor of host_vector elements
- PR #1498 Add missing include guard to device_atomics.cuh and separated DEVICE_ATOMICS_TEST
- PR #1506 Fix csv-write call to updated NVStrings method
- PR #1510 Added nvstrings `fillna()` function
- PR #1507 Parquet Reader: Default string data to GDF_STRING
- PR #1535 Fix doc issue to ensure correct labelling of cudf.series
- PR #1537 Fix `undefined reference` link error in HashPartitionTest
- PR #1548 Fix ci/local/build.sh README from using an incorrect image example
- PR #1551 CSV Reader: Fix integer column name indexing
- PR #1586 Fix broken `scalar_wrapper::operator==`
- PR #1591 ORC/Parquet Reader: Fix missing import for FileNotFoundError exception
- PR #1573 Parquet Reader: Fix crash due to clash with ORC reader datasource
- PR #1607 Revert change of `column.to_dense_buffer` always return by copy for performance concerns
- PR #1618 ORC reader: fix assert & data output when nrows/skiprows isn't aligned to stripe boundaries
- PR #1631 Fix failure of TYPES_TEST on some gcc-7 based systems.
- PR #1641 CSV Reader: Fix skip_blank_lines behavior with Windows line terminators (\r\n)
- PR #1648 ORC reader: fix non-deterministic output when skiprows is non-zero
- PR #1676 Fix groupby `as_index` behaviour with `MultiIndex`
- PR #1659 Fix bug caused by empty groupbys and multiindex slicing throwing exceptions
- PR #1656 Correct Groupby failure in dask when un-aggregable columns are left in dataframe.
- PR #1689 Fix groupby performance regression
- PR #1694 Add Cython as a runtime dependency since it's required in `setup.py`


# cuDF 0.6.1 (25 Mar 2019)

## Bug Fixes

- PR #1275 Fix CentOS exception in DataFrame.hash_partition from using value "returned" by a void function


# cuDF 0.6.0 (22 Mar 2019)

## New Features

- PR #760 Raise `FileNotFoundError` instead of `GDF_FILE_ERROR` in `read_csv` if the file does not exist
- PR #539 Add Python bindings for replace function
- PR #823 Add Doxygen configuration to enable building HTML documentation for libcudf C/C++ API
- PR #807 CSV Reader: Add byte_range parameter to specify the range in the input file to be read
- PR #857 Add Tail method for Series/DataFrame and update Head method to use iloc
- PR #858 Add series feature hashing support
- PR #871 CSV Reader: Add support for NA values, including user specified strings
- PR #893 Adds PyArrow based parquet readers / writers to Python, fix category dtype handling, fix arrow ingest buffer size issues
- PR #867 CSV Reader: Add support for ignoring blank lines and comment lines
- PR #887 Add Series digitize method
- PR #895 Add Series groupby
- PR #898 Add DataFrame.groupby(level=0) support
- PR #920 Add feather, JSON, HDF5 readers / writers from PyArrow / Pandas
- PR #888 CSV Reader: Add prefix parameter for column names, used when parsing without a header
- PR #913 Add DLPack support: convert between cuDF DataFrame and DLTensor
- PR #939 Add ORC reader from PyArrow
- PR #918 Add Series.groupby(level=0) support
- PR #906 Add binary and comparison ops to DataFrame
- PR #958 Support unary and binary ops on indexes
- PR #964 Add `rename` method to `DataFrame`, `Series`, and `Index`
- PR #985 Add `Series.to_frame` method
- PR #985 Add `drop=` keyword to reset_index method
- PR #994 Remove references to pygdf
- PR #990 Add external series groupby support
- PR #988 Add top-level merge function to cuDF
- PR #992 Add comparison binaryops to DateTime columns
- PR #996 Replace relative path imports with absolute paths in tests
- PR #995 CSV Reader: Add index_col parameter to specify the column name or index to be used as row labels
- PR #1004 Add `from_gpu_matrix` method to DataFrame
- PR #997 Add property index setter
- PR #1007 Replace relative path imports with absolute paths in cudf
- PR #1013 select columns with df.columns
- PR #1016 Rename Series.unique_count() to nunique() to match pandas API
- PR #947 Prefixsum to handle nulls and float types
- PR #1029 Remove rest of relative path imports
- PR #1021 Add filtered selection with assignment for Dataframes
- PR #872 Adding NVCategory support to cudf apis
- PR #1052 Add left/right_index and left/right_on keywords to merge
- PR #1091 Add `indicator=` and `suffixes=` keywords to merge
- PR #1107 Add unsupported keywords to Series.fillna
- PR #1032 Add string support to cuDF python
- PR #1136 Removed `gdf_concat`
- PR #1153 Added function for getting the padded allocation size for valid bitmask
- PR #1148 Add cudf.sqrt for dataframes and Series
- PR #1159 Add Python bindings for libcudf dlpack functions
- PR #1155 Add __array_ufunc__ for DataFrame and Series for sqrt
- PR #1168 to_frame for series accepts a name argument


## Improvements

- PR #1218 Add dask-cudf page to API docs
- PR #892 Add support for heterogeneous types in binary ops with JIT
- PR #730 Improve performance of `gdf_table` constructor
- PR #561 Add Doxygen style comments to Join CUDA functions
- PR #813 unified libcudf API functions by replacing gpu_ with gdf_
- PR #822 Add support for `__cuda_array_interface__` for ingest
- PR #756 Consolidate common helper functions from unordered map and multimap
- PR #753 Improve performance of groupby sum and average, especially for cases with few groups.
- PR #836 Add ingest support for arrow chunked arrays in Column, Series, DataFrame creation
- PR #763 Format doxygen comments for csv_read_arg struct
- PR #532 CSV Reader: Use type dispatcher instead of switch block
- PR #694 Unit test utilities improvements
- PR #878 Add better indexing to Groupby
- PR #554 Add `empty` method and `is_monotonic` attribute to `Index`
- PR #1040 Fixed up Doxygen comment tags
- PR #909 CSV Reader: Avoid host->device->host copy for header row data
- PR #916 Improved unit testing and error checking for `gdf_column_concat`
- PR #941 Replace `numpy` call in `Series.hash_encode` with `numba`
- PR #942 Added increment/decrement operators for wrapper types
- PR #943 Updated `count_nonzero_mask` to return `num_rows` when the mask is null
- PR #952 Added trait to map C++ type to `gdf_dtype`
- PR #966 Updated RMM submodule.
- PR #998 Add IO reader/writer modules to API docs, fix for missing cudf.Series docs
- PR #1017 concatenate along columns for Series and DataFrames
- PR #1002 Support indexing a dataframe with another boolean dataframe
- PR #1018 Better concatenation for Series and Dataframes
- PR #1036 Use Numpydoc style docstrings
- PR #1047 Adding gdf_dtype_extra_info to gdf_column_view_augmented
- PR #1054 Added default ctor to SerialTrieNode to overcome Thrust issue in CentOS7 + CUDA10
- PR #1024 CSV Reader: Add support for hexadecimal integers in integral-type columns
- PR #1033 Update `fillna()` to use libcudf function `gdf_replace_nulls`
- PR #1066 Added inplace assignment for columns and select_dtypes for dataframes
- PR #1026 CSV Reader: Change the meaning and type of the quoting parameter to match Pandas
- PR #1100 Adds `CUDF_EXPECTS` error-checking macro
- PR #1092 Fix select_dtype docstring
- PR #1111 Added cudf::table
- PR #1108 Sorting for datetime columns
- PR #1120 Return a `Series` (not a `Column`) from `Series.cat.set_categories()`
- PR #1128 CSV Reader: The last data row does not need to be line terminated
- PR #1183 Bump Arrow version to 0.12.1
- PR #1208 Default to CXX11_ABI=ON
- PR #1252 Fix NVStrings dependencies for cuda 9.2 and 10.0
- PR #2037 Optimize the existing `gather` and `scatter` routines in `libcudf`

## Bug Fixes

- PR #821 Fix flake8 issues revealed by flake8 update
- PR #808 Resolved renamed `d_columns_valids` variable name
- PR #820 CSV Reader: fix the issue where reader adds additional rows when file uses \r\n as a line terminator
- PR #780 CSV Reader: Fix scientific notation parsing and null values for empty quotes
- PR #815 CSV Reader: Fix data parsing when tabs are present in the input CSV file
- PR #850 Fix bug where left joins where the left df has 0 rows causes a crash
- PR #861 Fix memory leak by preserving the boolean mask index
- PR #875 Handle unnamed indexes in to/from arrow functions
- PR #877 Fix ingest of 1 row arrow tables in from arrow function
- PR #876 Added missing `<type_traits>` include
- PR #889 Deleted test_rmm.py which has now moved to RMM repo
- PR #866 Merge v0.5.1 numpy ABI hotfix into 0.6
- PR #917 value_counts return int type on empty columns
- PR #611 Renamed `gdf_reduce_optimal_output_size()` -> `gdf_reduction_get_intermediate_output_size()`
- PR #923 fix index for negative slicing for cudf dataframe and series
- PR #927 CSV Reader: Fix category GDF_CATEGORY hashes not being computed properly
- PR #921 CSV Reader: Fix parsing errors with delim_whitespace, quotations in the header row, unnamed columns
- PR #933 Fix handling objects of all nulls in series creation
- PR #940 CSV Reader: Fix an issue where the last data row is missing when using byte_range
- PR #945 CSV Reader: Fix incorrect datetime64 when milliseconds or space separator are used
- PR #959 Groupby: Problem with column name lookup
- PR #950 Converting dataframe/recarry with non-contiguous arrays
- PR #963 CSV Reader: Fix another issue with missing data rows when using byte_range
- PR #999 Fix 0 sized kernel launches and empty sort_index exception
- PR #993 Fix dtype in selecting 0 rows from objects
- PR #1009 Fix performance regression in `to_pandas` method on DataFrame
- PR #1008 Remove custom dask communication approach
- PR #1001 CSV Reader: Fix a memory access error when reading a large (>2GB) file with date columns
- PR #1019 Binary Ops: Fix error when one input column has null mask but other doesn't
- PR #1014 CSV Reader: Fix false positives in bool value detection
- PR #1034 CSV Reader: Fix parsing floating point precision and leading zero exponents
- PR #1044 CSV Reader: Fix a segfault when byte range aligns with a page
- PR #1058 Added support for `DataFrame.loc[scalar]`
- PR #1060 Fix column creation with all valid nan values
- PR #1073 CSV Reader: Fix an issue where a column name includes the return character
- PR #1090 Updating Doxygen Comments
- PR #1080 Fix dtypes returned from loc / iloc because of lists
- PR #1102 CSV Reader: Minor fixes and memory usage improvements
- PR #1174: Fix release script typo
- PR #1137 Add prebuild script for CI
- PR #1118 Enhanced the `DataFrame.from_records()` feature
- PR #1129 Fix join performance with index parameter from using numpy array
- PR #1145 Issue with .agg call on multi-column dataframes
- PR #908 Some testing code cleanup
- PR #1167 Fix issue with null_count not being set after inplace fillna()
- PR #1184 Fix iloc performance regression
- PR #1185 Support left_on/right_on and also on=str in merge
- PR #1200 Fix allocating bitmasks with numba instead of rmm in allocate_mask function
- PR #1213 Fix bug with csv reader requesting subset of columns using wrong datatype
- PR #1223 gpuCI: Fix label on rapidsai channel on gpu build scripts
- PR #1242 Add explicit Thrust exec policy to fix NVCATEGORY_TEST segfault on some platforms
- PR #1246 Fix categorical tests that failed due to bad implicit type conversion
- PR #1255 Fix overwriting conda package main label uploads
- PR #1259 Add dlpack includes to pip build


# cuDF 0.5.1 (05 Feb 2019)

## Bug Fixes

- PR #842 Avoid using numpy via cimport to prevent ABI issues in Cython compilation


# cuDF 0.5.0 (28 Jan 2019)

## New Features

- PR #722 Add bzip2 decompression support to `read_csv()`
- PR #693 add ZLIB-based GZIP/ZIP support to `read_csv_strings()`
- PR #411 added null support to gdf_order_by (new API) and cudf_table::sort
- PR #525 Added GitHub Issue templates for bugs, documentation, new features, and questions
- PR #501 CSV Reader: Add support for user-specified decimal point and thousands separator to read_csv_strings()
- PR #455 CSV Reader: Add support for user-specified decimal point and thousands separator to read_csv()
- PR #439 add `DataFrame.drop` method similar to pandas
- PR #356 add `DataFrame.transpose` method and `DataFrame.T` property similar to pandas
- PR #505 CSV Reader: Add support for user-specified boolean values
- PR #350 Implemented Series replace function
- PR #490 Added print_env.sh script to gather relevant environment details when reporting cuDF issues
- PR #474 add ZLIB-based GZIP/ZIP support to `read_csv()`
- PR #547 Added melt similar to `pandas.melt()`
- PR #491 Add CI test script to check for updates to CHANGELOG.md in PRs
- PR #550 Add CI test script to check for style issues in PRs
- PR #558 Add CI scripts for cpu-based conda and gpu-based test builds
- PR #524 Add Boolean Indexing
- PR #564 Update python `sort_values` method to use updated libcudf `gdf_order_by` API
- PR #509 CSV Reader: Input CSV file can now be passed in as a text or a binary buffer
- PR #607 Add `__iter__` and iteritems to DataFrame class
- PR #643 added a new api gdf_replace_nulls that allows a user to replace nulls in a column

## Improvements

- PR #426 Removed sort-based groupby and refactored existing groupby APIs. Also improves C++/CUDA compile time.
- PR #461 Add `CUDF_HOME` variable in README.md to replace relative pathing.
- PR #472 RMM: Created centralized rmm::device_vector alias and rmm::exec_policy
- PR #500 Improved the concurrent hash map class to support partitioned (multi-pass) hash table building.
- PR #454 Improve CSV reader docs and examples
- PR #465 Added templated C++ API for RMM to avoid explicit cast to `void**`
- PR #513 `.gitignore` tweaks
- PR #521 Add `assert_eq` function for testing
- PR #502 Simplify Dockerfile for local dev, eliminate old conda/pip envs
- PR #549 Adds `-rdynamic` compiler flag to nvcc for Debug builds
- PR #472 RMM: Created centralized rmm::device_vector alias and rmm::exec_policy
- PR #577 Added external C++ API for scatter/gather functions
- PR #500 Improved the concurrent hash map class to support partitioned (multi-pass) hash table building
- PR #583 Updated `gdf_size_type` to `int`
- PR #500 Improved the concurrent hash map class to support partitioned (multi-pass) hash table building
- PR #617 Added .dockerignore file. Prevents adding stale cmake cache files to the docker container
- PR #658 Reduced `JOIN_TEST` time by isolating overflow test of hash table size computation
- PR #664 Added Debuging instructions to README
- PR #651 Remove noqa marks in `__init__.py` files
- PR #671 CSV Reader: uncompressed buffer input can be parsed without explicitly specifying compression as None
- PR #684 Make RMM a submodule
- PR #718 Ensure sum, product, min, max methods pandas compatibility on empty datasets
- PR #720 Refactored Index classes to make them more Pandas-like, added CategoricalIndex
- PR #749 Improve to_arrow and from_arrow Pandas compatibility
- PR #766 Remove TravisCI references, remove unused variables from CMake, fix ARROW_VERSION in Cmake
- PR #773 Add build-args back to Dockerfile and handle dependencies based on environment yml file
- PR #781 Move thirdparty submodules to root and symlink in /cpp
- PR #843 Fix broken cudf/python API examples, add new methods to the API index

## Bug Fixes

- PR #569 CSV Reader: Fix days being off-by-one when parsing some dates
- PR #531 CSV Reader: Fix incorrect parsing of quoted numbers
- PR #465 Added templated C++ API for RMM to avoid explicit cast to `void**`
- PR #473 Added missing <random> include
- PR #478 CSV Reader: Add api support for auto column detection, header, mangle_dupe_cols, usecols
- PR #495 Updated README to correct where cffi pytest should be executed
- PR #501 Fix the intermittent segfault caused by the `thousands` and `compression` parameters in the csv reader
- PR #502 Simplify Dockerfile for local dev, eliminate old conda/pip envs
- PR #512 fix bug for `on` parameter in `DataFrame.merge` to allow for None or single column name
- PR #511 Updated python/cudf/bindings/join.pyx to fix cudf merge printing out dtypes
- PR #513 `.gitignore` tweaks
- PR #521 Add `assert_eq` function for testing
- PR #537 Fix CMAKE_CUDA_STANDARD_REQURIED typo in CMakeLists.txt
- PR #447 Fix silent failure in initializing DataFrame from generator
- PR #545 Temporarily disable csv reader thousands test to prevent segfault (test re-enabled in PR #501)
- PR #559 Fix Assertion error while using `applymap` to change the output dtype
- PR #575 Update `print_env.sh` script to better handle missing commands
- PR #612 Prevent an exception from occuring with true division on integer series.
- PR #630 Fix deprecation warning for `pd.core.common.is_categorical_dtype`
- PR #622 Fix Series.append() behaviour when appending values with different numeric dtype
- PR #603 Fix error while creating an empty column using None.
- PR #673 Fix array of strings not being caught in from_pandas
- PR #644 Fix return type and column support of dataframe.quantile()
- PR #634 Fix create `DataFrame.from_pandas()` with numeric column names
- PR #654 Add resolution check for GDF_TIMESTAMP in Join
- PR #648 Enforce one-to-one copy required when using `numba>=0.42.0`
- PR #645 Fix cmake build type handling not setting debug options when CMAKE_BUILD_TYPE=="Debug"
- PR #669 Fix GIL deadlock when launching multiple python threads that make Cython calls
- PR #665 Reworked the hash map to add a way to report the destination partition for a key
- PR #670 CMAKE: Fix env include path taking precedence over libcudf source headers
- PR #674 Check for gdf supported column types
- PR #677 Fix 'gdf_csv_test_Dates' gtest failure due to missing nrows parameter
- PR #604 Fix the parsing errors while reading a csv file using `sep` instead of `delimiter`.
- PR #686 Fix converting nulls to NaT values when converting Series to Pandas/Numpy
- PR #689 CSV Reader: Fix behavior with skiprows+header to match pandas implementation
- PR #691 Fixes Join on empty input DFs
- PR #706 CSV Reader: Fix broken dtype inference when whitespace is in data
- PR #717 CSV reader: fix behavior when parsing a csv file with no data rows
- PR #724 CSV Reader: fix build issue due to parameter type mismatch in a std::max call
- PR #734 Prevents reading undefined memory in gpu_expand_mask_bits numba kernel
- PR #747 CSV Reader: fix an issue where CUDA allocations fail with some large input files
- PR #750 Fix race condition for handling NVStrings in CMake
- PR #719 Fix merge column ordering
- PR #770 Fix issue where RMM submodule pointed to wrong branch and pin other to correct branches
- PR #778 Fix hard coded ABI off setting
- PR #784 Update RMM submodule commit-ish and pip paths
- PR #794 Update `rmm::exec_policy` usage to fix segmentation faults when used as temprory allocator.
- PR #800 Point git submodules to branches of forks instead of exact commits


# cuDF 0.4.0 (05 Dec 2018)

## New Features

- PR #398 add pandas-compatible `DataFrame.shape()` and `Series.shape()`
- PR #394 New documentation feature "10 Minutes to cuDF"
- PR #361 CSV Reader: Add support for strings with delimiters

## Improvements

 - PR #436 Improvements for type_dispatcher and wrapper structs
 - PR #429 Add CHANGELOG.md (this file)
 - PR #266 use faster CUDA-accelerated DataFrame column/Series concatenation.
 - PR #379 new C++ `type_dispatcher` reduces code complexity in supporting many data types.
 - PR #349 Improve performance for creating columns from memoryview objects
 - PR #445 Update reductions to use type_dispatcher. Adds integer types support to sum_of_squares.
 - PR #448 Improve installation instructions in README.md
 - PR #456 Change default CMake build to Release, and added option for disabling compilation of tests

## Bug Fixes

 - PR #444 Fix csv_test CUDA too many resources requested fail.
 - PR #396 added missing output buffer in validity tests for groupbys.
 - PR #408 Dockerfile updates for source reorganization
 - PR #437 Add cffi to Dockerfile conda env, fixes "cannot import name 'librmm'"
 - PR #417 Fix `map_test` failure with CUDA 10
 - PR #414 Fix CMake installation include file paths
 - PR #418 Properly cast string dtypes to programmatic dtypes when instantiating columns
 - PR #427 Fix and tests for Concatenation illegal memory access with nulls


# cuDF 0.3.0 (23 Nov 2018)

## New Features

 - PR #336 CSV Reader string support

## Improvements

 - PR #354 source code refactored for better organization. CMake build system overhaul. Beginning of transition to Cython bindings.
 - PR #290 Add support for typecasting to/from datetime dtype
 - PR #323 Add handling pyarrow boolean arrays in input/out, add tests
 - PR #325 GDF_VALIDITY_UNSUPPORTED now returned for algorithms that don't support non-empty valid bitmasks
 - PR #381 Faster InputTooLarge Join test completes in ms rather than minutes.
 - PR #373 .gitignore improvements
 - PR #367 Doc cleanup & examples for DataFrame methods
 - PR #333 Add Rapids Memory Manager documentation
 - PR #321 Rapids Memory Manager adds file/line location logging and convenience macros
 - PR #334 Implement DataFrame `__copy__` and `__deepcopy__`
 - PR #271 Add NVTX ranges to pygdf
 - PR #311 Document system requirements for conda install

## Bug Fixes

 - PR #337 Retain index on `scale()` function
 - PR #344 Fix test failure due to PyArrow 0.11 Boolean handling
 - PR #364 Remove noexcept from managed_allocator;  CMakeLists fix for NVstrings
 - PR #357 Fix bug that made all series be considered booleans for indexing
 - PR #351 replace conda env configuration for developers
 - PRs #346 #360 Fix CSV reading of negative numbers
 - PR #342 Fix CMake to use conda-installed nvstrings
 - PR #341 Preserve categorical dtype after groupby aggregations
 - PR #315 ReadTheDocs build update to fix missing libcuda.so
 - PR #320 FIX out-of-bounds access error in reductions.cu
 - PR #319 Fix out-of-bounds memory access in libcudf count_valid_bits
 - PR #303 Fix printing empty dataframe


# cuDF 0.2.0 and cuDF 0.1.0

These were initial releases of cuDF based on previously separate pyGDF and libGDF libraries.<|MERGE_RESOLUTION|>--- conflicted
+++ resolved
@@ -10,16 +10,13 @@
 - PR #2904 Move gpu decompressors to cudf::io namespace
 - PR #2977 Moved old C++ test utilities to legacy directory.
 - PR #2965 Fix slow orc reader perf with large uncompressed blocks
-<<<<<<< HEAD
-- PR #2988 Removing GIS functionality (now part of cuSpatial library)
-=======
 - PR #2995 Move JIT type utilities to legacy directory
 - PR #2927 Add ``Table`` and ``TableView`` extension classes that wrap legacy cudf::table
 - PR #3005 Renames `cudf::exp` namespace to `cudf::experimental`
 - PR #3008 Make safe versions of `is_null` and `is_valid` in `column_device_view`
 - PR #3014 Snappy decompression optimizations
 - PR #2996 IO Readers: Replace `cuio::device_buffer` with `rmm::device_buffer`
->>>>>>> e97b446b
+- PR #2988 Removing GIS functionality (now part of cuSpatial library)
 
 ## Bug Fixes
 
