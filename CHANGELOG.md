
# cuDF 0.5.0 (Date TBD)

## New Features

- PR #411 added null support to gdf_order_by (new API) and cudf_table::sort
- PR #525 Added GitHub Issue templates for bugs, documentation, new features, and questions
- PR #501 CSV Reader: Add support for user-specified decimal point and thousands separator to read_csv_strings()
- PR #455 CSV Reader: Add support for user-specified decimal point and thousands separator to read_csv()
- PR #439 add `DataFrame.drop` method similar to pandas
- PR #505 CSV Reader: Add support for user-specified boolean values
- PR #350 Implemented Series replace function
- PR #490 Added print_env.sh script to gather relevant environment details when reporting cuDF issues
- PR #474 add ZLIB-based GZIP/ZIP support to `read_csv()`
- PR #491 Add CI test script to check for updates to CHANGELOG.md in PRs
- PR #550 Add CI test script to check for style issues in PRs
- PR #558 Add CI scripts for cpu-based conda and gpu-based test builds
- PR #524 Add Boolean Indexing
- PR #564 Update python `sort_values` method to use updated libcudf `gdf_order_by` API
- PR #509 CSV Reader: Input CSV file can now be passed in as a text or a binary buffer
- PR #607 Add `__iter__` and iteritems to DataFrame class
- PR #600 Enable deep or shallow copy
- PR #635 Add Doxygen template
- PR #649 Add `cudf.from_pandas` function
- PR #633 CSV Reader: Add support for the nrows parameter to specify the number of rows to read from the input file

## Improvements

- PR #426 Removed sort-based groupby and refactored existing groupby APIs. Also improves C++/CUDA compile time
- PR #454 Improve CSV reader docs and examples
- PR #465 Added templated C++ API for RMM to avoid explicit cast to `void**`
- PR #513 `.gitignore` tweaks
- PR #521 Add `assert_eq` function for testing
- PR #502 Simplify Dockerfile for local dev, eliminate old conda/pip envs
- PR #549 Adds `-rdynamic` compiler flag to nvcc for Debug builds
- PR #472 RMM: Created centralized rmm::device_vector alias and rmm::exec_policy
- PR #500 Improved the concurrent hash map class to support partitioned (multi-pass) hash table building
- PR #617 Added .dockerignore file. Prevents adding stale cmake cache files to the docker container
- PR #658 Reduced `JOIN_TEST` time by isolating overflow test of hash table size computation
- PR #651 Remove noqa marks in `__init__.py` files
- PR #671 CSV Reader: uncompressed buffer input can be parsed without explicitly specifying compression as None

## Bug Fixes

- PR #569 CSV Reader: Fix days being off-by-one when parsing some dates
- PR #531 CSV Reader: Fix incorrect parsing of quoted numbers
- PR #465 Added templated C++ API for RMM to avoid explicit cast to `void**`
- PR #473 Added missing <random> include
- PR #478 CSV Reader: Add api support for auto column detection, header, mangle_dupe_cols, usecols
- PR #495 Updated README to correct where cffi pytest should be executed
- PR #501 Fix the intermittent segfault caused by the `thousands` and `compression` parameters in the csv reader
- PR #502 Simplify Dockerfile for local dev, eliminate old conda/pip envs
- PR #512 fix bug for `on` parameter in `DataFrame.merge` to allow for None or single column name
- PR #511 Updated python/cudf/bindings/join.pyx to fix cudf merge printing out dtypes
- PR #513 `.gitignore` tweaks
- PR #521 Add `assert_eq` function for testing
- PR #537 Fix CMAKE_CUDA_STANDARD_REQURIED typo in CMakeLists.txt
- PR #545 Temporarily disable csv reader thousands test to prevent segfault (test re-enabled in PR #501)
- PR #559 Fix Assertion error while using `applymap` to change the output dtype
- PR #575 Update `print_env.sh` script to better handle missing commands
- PR #612 Prevent an exception from occuring with true division on integer series.
- PR #630 Fix deprecation warning for `pd.core.common.is_categorical_dtype`
- PR #622 Fix Series.append() behaviour when appending values with different numeric dtype
- PR #644 Fix return type and column support of dataframe.quantile()
- PR #634 Fix create `DataFrame.from_pandas()` with numeric column names
- PR #654 Add resolution check for GDF_TIMESTAMP in Join
- PR #648 Enforce one-to-one copy required when using `numba>=0.42.0`
- PR #645 Fix cmake build type handling not setting debug options when CMAKE_BUILD_TYPE=="Debug"
- PR #665 Reworked the hash map to add a way to report the destination partition for a key
- PR #670 CMAKE: Fix env include path taking precedence over libcudf source headers
- PR #674 Check for gdf supported column types
- PR #677 Fix 'gdf_csv_test_Dates' gtest failure due to missing nrows parameter
<<<<<<< HEAD
- PR #689 CSV Reader: Fix behavior with skiprows+header to match pandas implementation
=======
- PR #686 Fix converting nulls to NaT values when converting Series to Pandas/Numpy

>>>>>>> ad0e8af6

# cuDF 0.4.0 (05 Dec 2018)

## New Features

- PR #398 add pandas-compatible `DataFrame.shape()` and `Series.shape()`
- PR #394 New documentation feature "10 Minutes to cuDF"
- PR #361 CSV Reader: Add support for strings with delimiters

## Improvements

 - PR #436 Improvements for type_dispatcher and wrapper structs
 - PR #429 Add CHANGELOG.md (this file)
 - PR #266 use faster CUDA-accelerated DataFrame column/Series concatenation.
 - PR #379 new C++ `type_dispatcher` reduces code complexity in supporting many data types.
 - PR #349 Improve performance for creating columns from memoryview objects
 - PR #445 Update reductions to use type_dispatcher. Adds integer types support to sum_of_squares.
 - PR #448 Improve installation instructions in README.md
 - PR #456 Change default CMake build to Release, and added option for disabling compilation of tests

## Bug Fixes

 - PR #444 Fix csv_test CUDA too many resources requested fail.
 - PR #396 added missing output buffer in validity tests for groupbys.
 - PR #408 Dockerfile updates for source reorganization
 - PR #437 Add cffi to Dockerfile conda env, fixes "cannot import name 'librmm'"
 - PR #417 Fix `map_test` failure with CUDA 10
 - PR #414 Fix CMake installation include file paths
 - PR #418 Properly cast string dtypes to programmatic dtypes when instantiating columns
 - PR #427 Fix and tests for Concatenation illegal memory access with nulls


# cuDF 0.3.0 (23 Nov 2018)

## New Features

 - PR #336 CSV Reader string support

## Improvements

 - PR #354 source code refactored for better organization. CMake build system overhaul. Beginning of transition to Cython bindings.
 - PR #290 Add support for typecasting to/from datetime dtype
 - PR #323 Add handling pyarrow boolean arrays in input/out, add tests
 - PR #325 GDF_VALIDITY_UNSUPPORTED now returned for algorithms that don't support non-empty valid bitmasks
 - PR #381 Faster InputTooLarge Join test completes in ms rather than minutes.
 - PR #373 .gitignore improvements
 - PR #367 Doc cleanup & examples for DataFrame methods
 - PR #333 Add Rapids Memory Manager documentation
 - PR #321 Rapids Memory Manager adds file/line location logging and convenience macros
 - PR #334 Implement DataFrame `__copy__` and `__deepcopy__`
 - PR #271 Add NVTX ranges to pygdf
 - PR #311 Document system requirements for conda install

## Bug Fixes

 - PR #337 Retain index on `scale()` function
 - PR #344 Fix test failure due to PyArrow 0.11 Boolean handling
 - PR #364 Remove noexcept from managed_allocator;  CMakeLists fix for NVstrings
 - PR #357 Fix bug that made all series be considered booleans for indexing
 - PR #351 replace conda env configuration for developers
 - PRs #346 #360 Fix CSV reading of negative numbers
 - PR #342 Fix CMake to use conda-installed nvstrings
 - PR #341 Preserve categorical dtype after groupby aggregations
 - PR #315 ReadTheDocs build update to fix missing libcuda.so
 - PR #320 FIX out-of-bounds access error in reductions.cu
 - PR #319 Fix out-of-bounds memory access in libcudf count_valid_bits
 - PR #303 Fix printing empty dataframe


# cuDF 0.2.0 and cuDF 0.1.0

These were initial releases of cuDF based on previously separate pyGDF and libGDF libraries.
<|MERGE_RESOLUTION|>--- conflicted
+++ resolved
@@ -70,12 +70,9 @@
 - PR #670 CMAKE: Fix env include path taking precedence over libcudf source headers
 - PR #674 Check for gdf supported column types
 - PR #677 Fix 'gdf_csv_test_Dates' gtest failure due to missing nrows parameter
-<<<<<<< HEAD
+- PR #686 Fix converting nulls to NaT values when converting Series to Pandas/Numpy
 - PR #689 CSV Reader: Fix behavior with skiprows+header to match pandas implementation
-=======
-- PR #686 Fix converting nulls to NaT values when converting Series to Pandas/Numpy
 
->>>>>>> ad0e8af6
 
 # cuDF 0.4.0 (05 Dec 2018)
 
