# cuDF 0.6.0 (Date TBD)

## New Features

- PR #760 Raise `FileNotFoundError` instead of `GDF_FILE_ERROR` in `read_csv` if the file does not exist
- PR #539 Add Python bindings for replace function
- PR #807 CSV Reader: Add byte_range parameter to specify the range in the input file to be read
- PR #857 Add Tail method for Series/DataFrame and update Head method to use iloc
- PR #858 Add series feature hashing support
- PR #871 CSV Reader: Add support for NA values, including user specified strings
- PR #893 Adds PyArrow based parquet readers / writers to Python, fix category dtype handling, fix arrow ingest buffer size issues
- PR #867 CSV Reader: Add support for ignoring blank lines and comment lines
- PR #887 Add Series digitize method
- PR #895 Add Series groupby
- PR #898 Add DataFrame.groupby(level=0) support
- PR #920 Add feather, JSON, HDF5 readers / writers from PyArrow / Pandas
- PR #888 CSV Reader: Add prefix parameter for column names, used when parsing without a header
- PR #939 Add ORC reader from PyArrow
- PR #918 Add Series.groupby(level=0) support
- PR #906 Add binary and comparison ops to DataFrame
- PR #958 Support unary and binary ops on indexes
- PR #964 Add `rename` method to `DataFrame`, `Series`, and `Index`
- PR #985 Add `Series.to_frame` method
- PR #985 Add `drop=` keyword to reset_index method
- PR #994 Remove references to pygdf
- PR #990 Add external series groupby support
- PR #988 Add top-level merge function to cuDF
- PR #992 Add comparison binaryops to DateTime columns
- PR #996 Replace relative path imports with absolute paths in tests
- PR #995 CSV Reader: Add index_col parameter to specify the column name or index to be used as row labels
- PR #1004 Add `from_gpu_matrix` method to DataFrame
- PR #997 Add property index setter
- PR #1007 Replace relative path imports with absolute paths in cudf
<<<<<<< HEAD
- PR #1029 Remove rest of relative path imports
=======
- PR #1013 select columns with df.columns
- PR #1016 Rename Series.unique_count() to nunique() to match pandas API
>>>>>>> c5b9d3e8

## Improvements

- PR #730 Improve performance of `gdf_table` constructor
- PR #813 unified libcudf API functions by replacing gpu_ with gdf_
- PR #822 Add support for `__cuda_array_interface__` for ingest
- PR #756 Consolidate common helper functions from unordered map and multimap
- PR #753 Improve performance of groupby sum and average, especially for cases with few groups.
- PR #836 Add ingest support for arrow chunked arrays in Column, Series, DataFrame creation
- PR #763 Format doxygen comments for csv_read_arg struct
- PR #532 CSV Reader: Use type dispatcher instead of switch block
- PR #878 Add better indexing to Groupby
- PR #554 Add `empty` method and `is_monotonic` attribute to `Index`
- PR #909 CSV Reader: Avoid host->device->host copy for header row data
- PR #916 Improved unit testing and error checking for `gdf_column_concat`
- PR #941 Replace `numpy` call in `Series.hash_encode` with `numba`
- PR #943 Updated `count_nonzero_mask` to return `num_rows` when the mask is null
- PR #942 Added increment/decrement operators for wrapper types
- PR #966 Updated RMM submodule.
- PR #998 Add IO reader/writer modules to API docs, fix for missing cudf.Series docs
- PR #1017 concatenate along columns for Series and DataFrames
- PR #1002 Support indexing a dataframe with another boolean dataframe
- PR #1018 Better concatenation for Series and Dataframes

## Bug Fixes

- PR #821 Fix flake8 issues revealed by flake8 update
- PR #808 Resolved renamed `d_columns_valids` variable name
- PR #820 SCV Reader: fix the issue where reader adds additional rows when file uses \r\n as a line terminator
- PR #780 CSV Reader: Fix scientific notation parsing and null values for empty quotes
- PR #815 CSV Reader: Fix data parsing when tabs are present in the input CSV file
- PR #850 Fix bug where left joins where the left df has 0 rows causes a crash
- PR #861 Fix memory leak by preserving the boolean mask index
- PR #875 Handle unnamed indexes in to/from arrow functions
- PR #877 Fix ingest of 1 row arrow tables in from arrow function
- PR #876 Added missing `<type_traits>` include
- PR #889 Deleted test_rmm.py which has now moved to RMM repo
- PR #866 Merge v0.5.1 numpy ABI hotfix into 0.6
- PR #917 value_counts return int type on empty columns
- PR #611 Renamed `gdf_reduce_optimal_output_size()` -> `gdf_reduction_get_intermediate_output_size()`
- PR #923 fix index for negative slicing for cudf dataframe and series
- PR #927 CSV Reader: Fix category GDF_CATEGORY hashes not being computed properly
- PR #921 CSV Reader: Fix parsing errors with delim_whitespace, quotations in the header row, unnamed columns
- PR #933 Fix handling objects of all nulls in series creation
- PR #940 CSV Reader: Fix an issue where the last data row is missing when using byte_range
- PR #945 CSV Reader: Fix incorrect datetime64 when milliseconds or space separator are used
- PR #959 Groupby: Problem with column name lookup
- PR #950 Converting dataframe/recarry with non-contiguous arrays
- PR #963 CSV Reader: Fix another issue with missing data rows when using byte_range
- PR #999 Fix 0 sized kernel launches and empty sort_index exception
- PR #993 Fix dtype in selecting 0 rows from objects
- PR #1009 Fix performance regression in `to_pandas` method on DataFrame
- PR #1008 Remove custom dask communication approach
- PR #1001 CSV Reader: Fix a memory access error when reading a large (>2GB) file with date columns
- PR #1019 Binary Ops: Fix error when one input column has null mask but other doesn't
- PR #1014 CSV Reader: Fix false positives in bool value detection


# cuDF 0.5.1 (05 Feb 2019)

## Bug Fixes

- PR #842 Avoid using numpy via cimport to prevent ABI issues in Cython compilation


# cuDF 0.5.0 (28 Jan 2019)

## New Features

- PR #722 Add bzip2 decompression support to `read_csv()`
- PR #693 add ZLIB-based GZIP/ZIP support to `read_csv_strings()`
- PR #411 added null support to gdf_order_by (new API) and cudf_table::sort
- PR #525 Added GitHub Issue templates for bugs, documentation, new features, and questions
- PR #501 CSV Reader: Add support for user-specified decimal point and thousands separator to read_csv_strings()
- PR #455 CSV Reader: Add support for user-specified decimal point and thousands separator to read_csv()
- PR #439 add `DataFrame.drop` method similar to pandas
- PR #356 add `DataFrame.transpose` method and `DataFrame.T` property similar to pandas
- PR #505 CSV Reader: Add support for user-specified boolean values
- PR #350 Implemented Series replace function
- PR #490 Added print_env.sh script to gather relevant environment details when reporting cuDF issues
- PR #474 add ZLIB-based GZIP/ZIP support to `read_csv()`
- PR #547 Added melt similar to `pandas.melt()`
- PR #491 Add CI test script to check for updates to CHANGELOG.md in PRs
- PR #550 Add CI test script to check for style issues in PRs
- PR #558 Add CI scripts for cpu-based conda and gpu-based test builds
- PR #524 Add Boolean Indexing
- PR #564 Update python `sort_values` method to use updated libcudf `gdf_order_by` API
- PR #509 CSV Reader: Input CSV file can now be passed in as a text or a binary buffer
- PR #607 Add `__iter__` and iteritems to DataFrame class
- PR #643 added a new api gdf_replace_nulls that allows a user to replace nulls in a column

## Improvements

- PR #426 Removed sort-based groupby and refactored existing groupby APIs. Also improves C++/CUDA compile time.
- PR #461 Add `CUDF_HOME` variable in README.md to replace relative pathing.
- PR #472 RMM: Created centralized rmm::device_vector alias and rmm::exec_policy
- PR #500 Improved the concurrent hash map class to support partitioned (multi-pass) hash table building.
- PR #454 Improve CSV reader docs and examples
- PR #465 Added templated C++ API for RMM to avoid explicit cast to `void**`
- PR #513 `.gitignore` tweaks
- PR #521 Add `assert_eq` function for testing
- PR #502 Simplify Dockerfile for local dev, eliminate old conda/pip envs
- PR #549 Adds `-rdynamic` compiler flag to nvcc for Debug builds
- PR #500 Improved the concurrent hash map class to support partitioned (multi-pass) hash table building
- PR #583 Updated `gdf_size_type` to `int`
- PR #617 Added .dockerignore file. Prevents adding stale cmake cache files to the docker container
- PR #658 Reduced `JOIN_TEST` time by isolating overflow test of hash table size computation
- PR #664 Added Debuging instructions to README
- PR #651 Remove noqa marks in `__init__.py` files
- PR #671 CSV Reader: uncompressed buffer input can be parsed without explicitly specifying compression as None
- PR #684 Make RMM a submodule
- PR #718 Ensure sum, product, min, max methods pandas compatibility on empty datasets
- PR #720 Refactored Index classes to make them more Pandas-like, added CategoricalIndex
- PR #749 Improve to_arrow and from_arrow Pandas compatibility
- PR #766 Remove TravisCI references, remove unused variables from CMake, fix ARROW_VERSION in Cmake
- PR #773 Add build-args back to Dockerfile and handle dependencies based on environment yml file
- PR #781 Move thirdparty submodules to root and symlink in /cpp
- PR #843 Fix broken cudf/python API examples, add new methods to the API index

## Bug Fixes

- PR #569 CSV Reader: Fix days being off-by-one when parsing some dates
- PR #531 CSV Reader: Fix incorrect parsing of quoted numbers
- PR #465 Added templated C++ API for RMM to avoid explicit cast to `void**`
- PR #473 Added missing <random> include
- PR #478 CSV Reader: Add api support for auto column detection, header, mangle_dupe_cols, usecols
- PR #495 Updated README to correct where cffi pytest should be executed
- PR #501 Fix the intermittent segfault caused by the `thousands` and `compression` parameters in the csv reader
- PR #502 Simplify Dockerfile for local dev, eliminate old conda/pip envs
- PR #512 fix bug for `on` parameter in `DataFrame.merge` to allow for None or single column name
- PR #511 Updated python/cudf/bindings/join.pyx to fix cudf merge printing out dtypes
- PR #513 `.gitignore` tweaks
- PR #521 Add `assert_eq` function for testing
- PR #537 Fix CMAKE_CUDA_STANDARD_REQURIED typo in CMakeLists.txt
- PR #447 Fix silent failure in initializing DataFrame from generator
- PR #545 Temporarily disable csv reader thousands test to prevent segfault (test re-enabled in PR #501)
- PR #559 Fix Assertion error while using `applymap` to change the output dtype
- PR #575 Update `print_env.sh` script to better handle missing commands
- PR #612 Prevent an exception from occuring with true division on integer series.
- PR #630 Fix deprecation warning for `pd.core.common.is_categorical_dtype`
- PR #622 Fix Series.append() behaviour when appending values with different numeric dtype
- PR #603 Fix error while creating an empty column using None.
- PR #673 Fix array of strings not being caught in from_pandas
- PR #644 Fix return type and column support of dataframe.quantile()
- PR #634 Fix create `DataFrame.from_pandas()` with numeric column names
- PR #654 Add resolution check for GDF_TIMESTAMP in Join
- PR #648 Enforce one-to-one copy required when using `numba>=0.42.0`
- PR #645 Fix cmake build type handling not setting debug options when CMAKE_BUILD_TYPE=="Debug"
- PR #669 Fix GIL deadlock when launching multiple python threads that make Cython calls
- PR #665 Reworked the hash map to add a way to report the destination partition for a key
- PR #670 CMAKE: Fix env include path taking precedence over libcudf source headers
- PR #674 Check for gdf supported column types
- PR #677 Fix 'gdf_csv_test_Dates' gtest failure due to missing nrows parameter
- PR #604 Fix the parsing errors while reading a csv file using `sep` instead of `delimiter`.
- PR #686 Fix converting nulls to NaT values when converting Series to Pandas/Numpy
- PR #689 CSV Reader: Fix behavior with skiprows+header to match pandas implementation
- PR #691 Fixes Join on empty input DFs
- PR #706 CSV Reader: Fix broken dtype inference when whitespace is in data
- PR #717 CSV reader: fix behavior when parsing a csv file with no data rows
- PR #724 CSV Reader: fix build issue due to parameter type mismatch in a std::max call
- PR #734 Prevents reading undefined memory in gpu_expand_mask_bits numba kernel
- PR #747 CSV Reader: fix an issue where CUDA allocations fail with some large input files
- PR #750 Fix race condition for handling NVStrings in CMake
- PR #719 Fix merge column ordering
- PR #770 Fix issue where RMM submodule pointed to wrong branch and pin other to correct branches
- PR #778 Fix hard coded ABI off setting
- PR #784 Update RMM submodule commit-ish and pip paths
- PR #794 Update `rmm::exec_policy` usage to fix segmentation faults when used as temprory allocator.
- PR #800 Point git submodules to branches of forks instead of exact commits


# cuDF 0.4.0 (05 Dec 2018)

## New Features

- PR #398 add pandas-compatible `DataFrame.shape()` and `Series.shape()`
- PR #394 New documentation feature "10 Minutes to cuDF"
- PR #361 CSV Reader: Add support for strings with delimiters

## Improvements

 - PR #436 Improvements for type_dispatcher and wrapper structs
 - PR #429 Add CHANGELOG.md (this file)
 - PR #266 use faster CUDA-accelerated DataFrame column/Series concatenation.
 - PR #379 new C++ `type_dispatcher` reduces code complexity in supporting many data types.
 - PR #349 Improve performance for creating columns from memoryview objects
 - PR #445 Update reductions to use type_dispatcher. Adds integer types support to sum_of_squares.
 - PR #448 Improve installation instructions in README.md
 - PR #456 Change default CMake build to Release, and added option for disabling compilation of tests

## Bug Fixes

 - PR #444 Fix csv_test CUDA too many resources requested fail.
 - PR #396 added missing output buffer in validity tests for groupbys.
 - PR #408 Dockerfile updates for source reorganization
 - PR #437 Add cffi to Dockerfile conda env, fixes "cannot import name 'librmm'"
 - PR #417 Fix `map_test` failure with CUDA 10
 - PR #414 Fix CMake installation include file paths
 - PR #418 Properly cast string dtypes to programmatic dtypes when instantiating columns
 - PR #427 Fix and tests for Concatenation illegal memory access with nulls


# cuDF 0.3.0 (23 Nov 2018)

## New Features

 - PR #336 CSV Reader string support

## Improvements

 - PR #354 source code refactored for better organization. CMake build system overhaul. Beginning of transition to Cython bindings.
 - PR #290 Add support for typecasting to/from datetime dtype
 - PR #323 Add handling pyarrow boolean arrays in input/out, add tests
 - PR #325 GDF_VALIDITY_UNSUPPORTED now returned for algorithms that don't support non-empty valid bitmasks
 - PR #381 Faster InputTooLarge Join test completes in ms rather than minutes.
 - PR #373 .gitignore improvements
 - PR #367 Doc cleanup & examples for DataFrame methods
 - PR #333 Add Rapids Memory Manager documentation
 - PR #321 Rapids Memory Manager adds file/line location logging and convenience macros
 - PR #334 Implement DataFrame `__copy__` and `__deepcopy__`
 - PR #271 Add NVTX ranges to pygdf
 - PR #311 Document system requirements for conda install

## Bug Fixes

 - PR #337 Retain index on `scale()` function
 - PR #344 Fix test failure due to PyArrow 0.11 Boolean handling
 - PR #364 Remove noexcept from managed_allocator;  CMakeLists fix for NVstrings
 - PR #357 Fix bug that made all series be considered booleans for indexing
 - PR #351 replace conda env configuration for developers
 - PRs #346 #360 Fix CSV reading of negative numbers
 - PR #342 Fix CMake to use conda-installed nvstrings
 - PR #341 Preserve categorical dtype after groupby aggregations
 - PR #315 ReadTheDocs build update to fix missing libcuda.so
 - PR #320 FIX out-of-bounds access error in reductions.cu
 - PR #319 Fix out-of-bounds memory access in libcudf count_valid_bits
 - PR #303 Fix printing empty dataframe


# cuDF 0.2.0 and cuDF 0.1.0

These were initial releases of cuDF based on previously separate pyGDF and libGDF libraries.
<|MERGE_RESOLUTION|>--- conflicted
+++ resolved
@@ -31,12 +31,9 @@
 - PR #1004 Add `from_gpu_matrix` method to DataFrame
 - PR #997 Add property index setter
 - PR #1007 Replace relative path imports with absolute paths in cudf
-<<<<<<< HEAD
-- PR #1029 Remove rest of relative path imports
-=======
 - PR #1013 select columns with df.columns
 - PR #1016 Rename Series.unique_count() to nunique() to match pandas API
->>>>>>> c5b9d3e8
+- PR #1029 Remove rest of relative path imports
 
 ## Improvements
 
