--- conflicted
+++ resolved
@@ -56,11 +56,8 @@
 - PR #3684 Fix ends_with logic for matching string case
 - PR #3687 Fixed bug while passing input GPU memory pointer in `nvtext.scatter_count()`
 - PR #3694 Allow for null columns parameter in csv_writer`
-<<<<<<< HEAD
+- PR #3704 Changed the default delimiter to `whitespace` for nvtext methods.
 - PR #3709 Fix inner_join incorrect result issue
-=======
-- PR #3704 Changed the default delimiter to `whitespace` for nvtext methods.
->>>>>>> 26ade6d2
 
 
 # cuDF 0.11.0 (11 Dec 2019)
