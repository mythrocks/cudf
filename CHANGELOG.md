--- conflicted
+++ resolved
@@ -100,11 +100,8 @@
 - PR #1909 Support of `to_pandas()` of boolean series with null values
 - PR #1923 Use prefix removal when two aggs are called on a SeriesGroupBy
 - PR #1914 Zero initialize gdf_column local variables
-<<<<<<< HEAD
+- PR #1966 Ignore index fix in series append
 - PR #1967 Compute index __sizeof__ only once for DataFrame __sizeof__
-=======
-- PR #1966 Ignore index fix in series append
->>>>>>> f47a088e
 
 
 # cudf 0.7.2 (16 May 2019)
