--- conflicted
+++ resolved
@@ -68,12 +68,9 @@
 - PR #1949 Improved selection with boolmask using libcudf `apply_boolean_mask`
 - PR #1956 Add support for nulls in `query()`
 - PR #1973 Update `std::tuple` to `std::pair` in top-most libcudf APIs and C++ transition guide
-<<<<<<< HEAD
+- PR #1868 ORC Reader: Support row index for speed up on small/medium datasets
 - PR #1964 Added support for list-like types in Series.str.cat
 
-=======
-- PR #1868 ORC Reader: Support row index for speed up on small/medium datasets
->>>>>>> 93f55b7f
 
 ## Bug Fixes
 
